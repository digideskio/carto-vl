--- conflicted
+++ resolved
@@ -45,33 +45,22 @@
   },
   "main": "src/index.js",
   "scripts": {
-<<<<<<< HEAD
     "build-dev": "webpack --config webpack/webpack.config.js",
-=======
-    "build": "webpack --config webpack/webpack.config.js && webpack --config webpack/webpack.min.config.js",
->>>>>>> 83aa5b12
     "build:watch": "webpack -w --config webpack/webpack.config.js",
     "build": "webpack --config webpack/webpack.config.js && webpack --config webpack/webpack.min.config.js",
     "docs:all": "rm -rf docs/all; jsdoc --configure config/jsdoc/all-conf.json",
     "docs": "rm -rf docs/public; jsdoc --configure config/jsdoc/public-conf.json",
     "ghpublish": "git checkout gh-pages && git merge master && yarn build-dev && yarn docs && git commit -a -m \"Auto generated gh-pages\" && git push && git checkout master",
     "lint:fix": "eslint . --fix",
-<<<<<<< HEAD
     "lint": "eslint .",
     "loc": "sloc src/ examples/",
     "publish": "git checkout gh-pages && git merge master && npm run build && npm run build-doc && git commit -a -m \"Auto generated gh-pages\" && git push && git checkout master",
+    "test:acceptance:clean": "rm -rf test/acceptance/reference/**/*_out.png",
+    "test:acceptance:prepare": "node test/acceptance/get-references.js ",
     "test:acceptance": "mocha test/acceptance/index.test.js --timeout 15000",
-    "test:acceptance:prepare": "node test/acceptance/get-references.js ",
-    "test:acceptance:clean": "rm -rf test/acceptance/reference/**/*_out.png",
-    "test:unit": "karma start --single-run --browsers ChromeHeadlessNoSandbox karma.conf.js",
-    "test": "yarn lint && yarn test:unit"
-=======
-    "test": "yarn lint && yarn test:unit",
+    "test:browser": "karma start --no-single-run --browsers Chrome karma.conf.js",
     "test:unit": "karma start --single-run --browsers ChromeHeadlessNoSandbox karma.conf.js",
     "test:watch": "karma start --no-single-run --auto-watch --browsers ChromeHeadlessNoSandbox karma.conf.js",
-    "test:browser": "karma start --no-single-run --browsers Chrome karma.conf.js",
-    "loc": "sloc src/ examples/",
-    "ghpublish": "git checkout gh-pages && git merge master && yarn build-dev && yarn docs && git commit -a -m \"Auto generated gh-pages\" && git push && git checkout master"
->>>>>>> 83aa5b12
+    "test": "yarn lint && yarn test:unit"
   }
 }