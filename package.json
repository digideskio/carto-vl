{
  "name": "carto-gl",
  "version": "0.0.0-alpha.0",
  "description": "CARTO Vector library",
  "repository": {
    "type": "git",
    "url": "git://github.com/CartoDB/renderer-prototype.git"
  },
  "author": {
    "name": "CARTO",
    "url": "https://carto.com/"
  },
  "contributors": [
    "David Manzanares <dmanzanares@carto.com>",
    "Iago Lastra <iago@carto.com>",
    "Jesús Arroyo Torrens <jarroyo@carto.com>"
  ],
  "license": "BSD-3-Clause",
  "dependencies": {
    "@mapbox/vector-tile": "^1.3.0",
    "cartocolor": "^4.0.0",
    "earcut": "^2.1.2",
    "jsep": "^0.3.2",
    "lodash": "^4.17.5",
    "lru-cache": "^4.1.1",
    "pbf": "^3.1.0"
  },
  "devDependencies": {
    "chai": "^4.1.2",
    "chai-as-promised": "^7.1.1",
    "eslint": "^4.15.0",
    "exquisite-sst": "IagoLast/Exquisite#master",
    "jasmine-core": "^2.99.1",
    "jsdoc": "^3.5.5",
    "karma": "^2.0.0",
    "karma-chrome-launcher": "^2.2.0",
    "karma-jasmine": "^1.1.1",
    "karma-mocha-reporter": "^2.2.5",
    "karma-sourcemap-loader": "^0.3.7",
    "karma-webpack": "^2.0.9",
    "mocha": "^5.0.0",
    "sloc": "^0.2.0",
    "uglifyjs-webpack-plugin": "^1.1.8",
    "webpack": "^3.8.1"
  },
  "main": "src/index.js",
  "scripts": {
    "build-dev": "webpack --config webpack/webpack.config.js",
    "build:watch": "webpack -w --config webpack/webpack.config.js",
    "build": "webpack --config webpack/webpack.config.js && webpack --config webpack/webpack.min.config.js",
    "docs:all": "rm -rf docs/all; jsdoc --configure config/jsdoc/all-conf.json",
    "docs": "rm -rf docs/public; jsdoc --configure config/jsdoc/public-conf.json",
    "ghpublish": "git checkout gh-pages && git merge master && yarn build-dev && yarn docs && git commit -a -m \"Auto generated gh-pages\" && git push && git checkout master",
    "lint:fix": "eslint . --fix",
    "lint": "eslint .",
    "loc": "sloc src/ examples/",
    "publish": "git checkout gh-pages && git merge master && npm run build && npm run build-doc && git commit -a -m \"Auto generated gh-pages\" && git push && git checkout master",
    "test:acceptance:clean": "rm -rf test/acceptance/reference/**/*_out.png",
    "test:acceptance:prepare": "node test/acceptance/get-references.js ",
    "test:acceptance": "mocha test/acceptance/index.test.js --timeout 15000",
    "test:browser": "karma start --no-single-run --browsers Chrome karma.conf.js",
    "test:unit": "karma start --single-run --browsers ChromeHeadlessNoSandbox karma.conf.js",
    "test:watch": "karma start --no-single-run --auto-watch --browsers ChromeHeadlessNoSandbox karma.conf.js",
<<<<<<< HEAD
    "test": "yarn lint && yarn test:unit"
=======
    "test:browser": "karma start --no-single-run --browsers Chrome karma.conf.js",
    "loc": "sloc src/ examples/",
    "ghpublish": "git checkout gh-pages && git merge master && yarn build && yarn docs && git commit -a -m \"Auto generated gh-pages\" && git push && git checkout master"
>>>>>>> b5d496d7
  }
}<|MERGE_RESOLUTION|>--- conflicted
+++ resolved
@@ -50,7 +50,7 @@
     "build": "webpack --config webpack/webpack.config.js && webpack --config webpack/webpack.min.config.js",
     "docs:all": "rm -rf docs/all; jsdoc --configure config/jsdoc/all-conf.json",
     "docs": "rm -rf docs/public; jsdoc --configure config/jsdoc/public-conf.json",
-    "ghpublish": "git checkout gh-pages && git merge master && yarn build-dev && yarn docs && git commit -a -m \"Auto generated gh-pages\" && git push && git checkout master",
+    "ghpublish": "git checkout gh-pages && git merge master && yarn build && yarn docs && git commit -a -m \"Auto generated gh-pages\" && git push && git checkout master",
     "lint:fix": "eslint . --fix",
     "lint": "eslint .",
     "loc": "sloc src/ examples/",
@@ -61,12 +61,6 @@
     "test:browser": "karma start --no-single-run --browsers Chrome karma.conf.js",
     "test:unit": "karma start --single-run --browsers ChromeHeadlessNoSandbox karma.conf.js",
     "test:watch": "karma start --no-single-run --auto-watch --browsers ChromeHeadlessNoSandbox karma.conf.js",
-<<<<<<< HEAD
     "test": "yarn lint && yarn test:unit"
-=======
-    "test:browser": "karma start --no-single-run --browsers Chrome karma.conf.js",
-    "loc": "sloc src/ examples/",
-    "ghpublish": "git checkout gh-pages && git merge master && yarn build && yarn docs && git commit -a -m \"Auto generated gh-pages\" && git push && git checkout master"
->>>>>>> b5d496d7
   }
 }