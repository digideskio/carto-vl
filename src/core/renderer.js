import * as shaders from './shaders';
import * as schema from './schema';
import Dataframe from './dataframe';
import { Asc, Desc } from './style/functions';

const HISTOGRAM_BUCKETS = 1000;

const INITIAL_TIMESTAMP = Date.now();

/**
 * @typedef {object} RPoint - Point in renderer coordinates space
 * @property {number} x
 * @property {number} y
 */

/**
 * @description The Render To Texture Width limits the maximum number of features per tile: *maxFeatureCount = RTT_WIDTH^2*
 *
 * Large RTT_WIDTH values are unsupported by hardware. Limits vary on each machine.
 * Support starts to drop from 2048, with a drastic reduction in support for more than 4096 pixels.
 *
 * Large values imply a small overhead too.
 */
const RTT_WIDTH = 1024;

/**
 * @description Renderer constructor. Use it to create a new renderer bound to the provided canvas.
 * Initialization will be done synchronously.
 * The function will fail in case that a WebGL context cannot be created this can happen because of the following reasons:
 *   * The provided canvas element is invalid
 *   * The browser or the machine doesn't support WebGL or the required WebGL extension and minimum parameter values
 * @jsapi
 * @memberOf renderer
 * @constructor
 * @param {HTMLElement} canvas - the WebGL context will be created on this element
 */

class Renderer {
    constructor(canvas) {
        if (canvas) {
            this.gl = canvas.getContext('webgl');
            if (!this.gl) {
                throw new Error('WebGL 1 is unsupported');
            }
            this._initGL(this.gl);
        }
        this._center = { x: 0, y: 0 };
        this._zoom = 1;
        this.RTT_WIDTH = RTT_WIDTH;
        console.log('R', this);
        this.dataframes = [];
    }

    _initGL(gl) {
        this.gl = gl;
        const OES_texture_float = gl.getExtension('OES_texture_float');
        if (!OES_texture_float) {
            throw new Error('WebGL extension OES_texture_float is unsupported');
        }
        const OES_texture_float_linear = gl.getExtension('OES_texture_float_linear');
        if (!OES_texture_float_linear) {
            throw new Error('WebGL extension OES_texture_float_linear is unsupported');
        }
        const supportedRTT = gl.getParameter(gl.MAX_RENDERBUFFER_SIZE);
        if (supportedRTT < RTT_WIDTH) {
            throw new Error(`WebGL parameter 'gl.MAX_RENDERBUFFER_SIZE' is below the requirement: ${supportedRTT} < ${RTT_WIDTH}`);
        }
        this._initShaders();

        this.auxFB = gl.createFramebuffer();

        // Create a VBO that covers the entire screen
        // Use a "big" triangle instead of a square for performance and simplicity
        this.bigTriangleVBO = gl.createBuffer();
        gl.bindBuffer(gl.ARRAY_BUFFER, this.bigTriangleVBO);
        var vertices = [
            10.0, -10.0,
            0.0, 10.0,
            -10.0, -10.0,
        ];
        gl.bufferData(gl.ARRAY_BUFFER, new Float32Array(vertices), gl.STATIC_DRAW);

        // Create a 1x1 RGBA texture set to [0,0,0,0]
        // Needed because sometimes we don't really use some textures within the shader, but they are declared anyway.
        this.zeroTex = gl.createTexture();
        gl.bindTexture(gl.TEXTURE_2D, this.zeroTex);
        gl.texImage2D(gl.TEXTURE_2D, 0, gl.RGBA,
            1, 1, 0, gl.RGBA, gl.UNSIGNED_BYTE,
            new Uint8Array(4));
        gl.texParameteri(gl.TEXTURE_2D, gl.TEXTURE_WRAP_S, gl.CLAMP_TO_EDGE);
        gl.texParameteri(gl.TEXTURE_2D, gl.TEXTURE_WRAP_T, gl.CLAMP_TO_EDGE);
        gl.texParameteri(gl.TEXTURE_2D, gl.TEXTURE_MIN_FILTER, gl.NEAREST);
        gl.texParameteri(gl.TEXTURE_2D, gl.TEXTURE_MAG_FILTER, gl.NEAREST);

        this._AATex = gl.createTexture();
        this._AAFB = gl.createFramebuffer();

        this._HMTex = gl.createTexture();
        this._HMRamp = gl.createTexture();
        this._HMFB = gl.createFramebuffer();

        gl.bindFramebuffer(gl.FRAMEBUFFER, null);
        gl.bindTexture(gl.TEXTURE_2D, this.zeroTex);
    }

    /**
    * Get Renderer visualization center
    * @return {RPoint}
    */
    getCenter() {
        return { x: this._center.x, y: this._center.y };
    }

    /**
     * Set Renderer visualization center
     * @param {number} x
     * @param {number} y
     */
    setCenter(x, y) {
        this._center.x = x;
        this._center.y = y;
    }

    /**
     * Get Renderer visualization bounds
     * @return {*}
     */
    getBounds() {
        const center = this.getCenter();
        const sx = this.getZoom() * this.getAspect();
        const sy = this.getZoom();
        return [center.x - sx, center.y - sy, center.x + sx, center.y + sy];
    }

    /**
     * Get Renderer visualization zoom
     * @return {number}
     */
    getZoom() {
        return this._zoom;
    }

    /**
     * Set Renderer visualization zoom
     * @param {number} zoom
     */
    setZoom(zoom) {
        this._zoom = zoom;
    }

    getAspect() {
        if (this.gl) {
            return this.gl.canvas.clientWidth / this.gl.canvas.clientHeight;
        }
        return 1;
    }

    _computeDrawMetadata(renderLayer) {
        const tiles = renderLayer.getActiveDataframes();
        const style = renderLayer.style;
        const aspect = this.gl.canvas.clientWidth / this.gl.canvas.clientHeight;
        let drawMetadata = {
            freeTexUnit: 4,
            zoom: 1. / this._zoom,
            columns: []
        };
        const colorRequirements = style.getColor()._getDrawMetadataRequirements();
        const widthRequirements = style.getWidth()._getDrawMetadataRequirements();
        const strokeColorRequirements = style.getStrokeColor()._getDrawMetadataRequirements();
        const strokeWidthRequirements = style.getStrokeWidth()._getDrawMetadataRequirements();
        const filterRequirements = style.getFilter()._getDrawMetadataRequirements();
        let requiredColumns = [widthRequirements, colorRequirements, strokeColorRequirements, strokeWidthRequirements, filterRequirements]
            .reduce(schema.union, schema.IDENTITY).columns;

        if (requiredColumns.length == 0) {
            return drawMetadata;
        }

        requiredColumns.forEach(column => {
            drawMetadata.columns.push(
                {
                    name: column,
                    min: Number.POSITIVE_INFINITY,
                    max: Number.NEGATIVE_INFINITY,
                    avg: undefined,
                    count: 0,
                    sum: 0,
                    histogramBuckets: HISTOGRAM_BUCKETS,
                    histogram: Array.from({ length: HISTOGRAM_BUCKETS }, () => 0),
                    accumHistogram: Array.from({ length: HISTOGRAM_BUCKETS }, () => 0),
                }
            );
        });

        const s = 1. / this._zoom;
        // TODO go feature by feature instead of column by column
        tiles.forEach(d => {
            d.vertexScale = [(s / aspect) * d.scale, s * d.scale];
            d.vertexOffset = [(s / aspect) * (this._center.x - d.center.x), s * (this._center.y - d.center.y)];
            const minx = (-1 + d.vertexOffset[0]) / d.vertexScale[0];
            const maxx = (1 + d.vertexOffset[0]) / d.vertexScale[0];
            const miny = (-1 + d.vertexOffset[1]) / d.vertexScale[1];
            const maxy = (1 + d.vertexOffset[1]) / d.vertexScale[1];

            const columnNames = style.getFilter()._getMinimumNeededSchema().columns;
            const f = {};

            for (let i = 0; i < d.numFeatures; i++) {
                const x = d.geom[2 * i + 0];
                const y = d.geom[2 * i + 1];
                if (x > minx && x < maxx && y > miny && y < maxy) {
                    if (style.getFilter()) {
                        columnNames.forEach(name => {
                            f[name] = d.properties[name][i];
                        });
                        if (style.getFilter().eval(f) < 0.5) {
                            continue;
                        }
                    }
                    requiredColumns.forEach(column => {
                        const values = d.properties[column];
                        const v = values[i];
                        const metaColumn = drawMetadata.columns.find(c => c.name == column);
                        metaColumn.min = Math.min(v, metaColumn.min);
                        metaColumn.max = Math.max(v, metaColumn.max);
                        metaColumn.count++;
                        metaColumn.sum += v;
                    });
                }
            }
        });
        requiredColumns.forEach(column => {
            const metaColumn = drawMetadata.columns.find(c => c.name == column);
            metaColumn.avg = metaColumn.sum / metaColumn.count;
        });
        tiles.forEach(d => {
            requiredColumns.forEach(column => {
                const values = d.properties[column];
                const metaColumn = drawMetadata.columns.find(c => c.name == column);
                d.vertexScale = [(s / aspect) * d.scale, s * d.scale];
                d.vertexOffset = [(s / aspect) * (this._center.x - d.center.x), s * (this._center.y - d.center.y)];
                const minx = (-1 + d.vertexOffset[0]) / d.vertexScale[0];
                const maxx = (1 + d.vertexOffset[0]) / d.vertexScale[0];
                const miny = (-1 + d.vertexOffset[1]) / d.vertexScale[1];
                const maxy = (1 + d.vertexOffset[1]) / d.vertexScale[1];
                const vmin = metaColumn.min;
                const vmax = metaColumn.max;
                const vdiff = vmax - vmin;
                for (let i = 0; i < d.numFeatures; i++) {
                    const x = d.geom[2 * i + 0];
                    const y = d.geom[2 * i + 1];
                    if (x > minx && x < maxx && y > miny && y < maxy) {
                        const v = values[i];
                        if (!Number.isFinite(v)) {
                            continue;
                        }
                        metaColumn.histogram[Math.ceil(999 * (v - vmin) / vdiff)]++;
                    }
                }
            });
        });
        requiredColumns.forEach(column => {
            const metaColumn = drawMetadata.columns.find(c => c.name == column);
            for (let i = 1; i < metaColumn.histogramBuckets; i++) {
                metaColumn.accumHistogram[i] = metaColumn.accumHistogram[i - 1] + metaColumn.histogram[i];
            }
        });
        return drawMetadata;
    }

    renderLayer(renderLayer) {
        const gl = this.gl;

        const width = gl.canvas.clientWidth;
        const height = gl.canvas.clientHeight;
        if (gl.canvas.width != width ||
            gl.canvas.height != height) {
            gl.canvas.width = width;
            gl.canvas.height = height;
        }
        const aspect = gl.canvas.clientWidth / gl.canvas.clientHeight;


        const tiles = renderLayer.getActiveDataframes();
        const style = renderLayer.style;

        if (!tiles.length) {
            return;
        }

        gl.enable(gl.CULL_FACE);

        gl.disable(gl.BLEND);
        gl.disable(gl.DEPTH_TEST);
        gl.disable(gl.STENCIL_TEST);
        gl.depthMask(false);
        gl.bindFramebuffer(gl.FRAMEBUFFER, this.auxFB);


        const drawMetadata = this._computeDrawMetadata(renderLayer);

        const styleTile = (tile, tileTexture, shader, styleExpr, TID) => {
            gl.framebufferTexture2D(gl.FRAMEBUFFER, gl.COLOR_ATTACHMENT0, gl.TEXTURE_2D, tileTexture, 0);
            gl.viewport(0, 0, RTT_WIDTH, tile.height);
            gl.clear(gl.COLOR_BUFFER_BIT);

            gl.useProgram(shader.program);
            for (let i = 0; i < 16; i++) {
                gl.activeTexture(gl.TEXTURE0 + i);
                gl.bindTexture(gl.TEXTURE_2D, this.zeroTex);
                gl.uniform1i(shader.textureLocations[i], 0);
            }

            drawMetadata.freeTexUnit = 4;
            styleExpr._setTimestamp((Date.now() - INITIAL_TIMESTAMP) / 1000.);
            styleExpr._preDraw(drawMetadata, gl);

            Object.keys(TID).forEach((name, i) => {
                gl.activeTexture(gl.TEXTURE0 + i);
                gl.bindTexture(gl.TEXTURE_2D, tile.propertyTex[tile.propertyID[name]]);
                gl.uniform1i(shader.textureLocations[i], i);
            });

            gl.enableVertexAttribArray(shader.vertexAttribute);
            gl.bindBuffer(gl.ARRAY_BUFFER, this.bigTriangleVBO);
            gl.vertexAttribPointer(shader.vertexAttribute, 2, gl.FLOAT, false, 0, 0);

            gl.drawArrays(gl.TRIANGLES, 0, 3);
            gl.disableVertexAttribArray(shader.vertexAttribute);
        };
        tiles.map(tile => styleTile(tile, tile.texColor, style.colorShader, style.getColor(), style.propertyColorTID));
        tiles.map(tile => styleTile(tile, tile.texWidth, style.widthShader, style.getWidth(), style.propertyWidthTID));
        tiles.map(tile => styleTile(tile, tile.texStrokeColor, style.strokeColorShader, style.getStrokeColor(), style.propertyStrokeColorTID));
        tiles.map(tile => styleTile(tile, tile.texStrokeWidth, style.strokeWidthShader, style.getStrokeWidth(), style.propertyStrokeWidthTID));
        tiles.map(tile => styleTile(tile, tile.texFilter, style.filterShader, style.getFilter(), style.propertyFilterTID));

        gl.blendFunc(gl.ONE, gl.ONE_MINUS_SRC_ALPHA);
        gl.enable(gl.BLEND);

        gl.bindFramebuffer(gl.FRAMEBUFFER, null);
        gl.viewport(0, 0, gl.drawingBufferWidth, gl.drawingBufferHeight);

        if (renderLayer.type != 'point') {
            gl.bindFramebuffer(gl.FRAMEBUFFER, this._AAFB);
            const [w, h] = [gl.drawingBufferWidth, gl.drawingBufferHeight];

            if (w != this._width || h != this._height) {
                console.log('creating fb AA');
                gl.bindTexture(gl.TEXTURE_2D, this._AATex);
                gl.texImage2D(gl.TEXTURE_2D, 0, gl.RGBA,
                    w * 2, h * 2, 0, gl.RGBA, gl.UNSIGNED_BYTE, null);
                gl.texParameteri(gl.TEXTURE_2D, gl.TEXTURE_WRAP_S, gl.CLAMP_TO_EDGE);
                gl.texParameteri(gl.TEXTURE_2D, gl.TEXTURE_WRAP_T, gl.CLAMP_TO_EDGE);
                gl.texParameteri(gl.TEXTURE_2D, gl.TEXTURE_MIN_FILTER, gl.LINEAR);
                gl.texParameteri(gl.TEXTURE_2D, gl.TEXTURE_MAG_FILTER, gl.LINEAR);
                gl.framebufferTexture2D(gl.FRAMEBUFFER, gl.COLOR_ATTACHMENT0, gl.TEXTURE_2D, this._AATex, 0);

                [this._width, this._height] = [w, h];
            }
            gl.viewport(0, 0, w * 2, h * 2);
            gl.clear(gl.COLOR_BUFFER_BIT);
        }

        const heatmapRes = 32;
        // RENDER TO HM FB
        if (tiles.length && tiles[0].type == 'point') {
            gl.bindFramebuffer(gl.FRAMEBUFFER, this._HMFB);
            const [w, h] = [gl.drawingBufferWidth, gl.drawingBufferHeight];

            const scale = 1 / 32;
            const [ws, hs] = [heatmapRes,heatmapRes];[Math.round(w * scale), Math.round(h * scale)];
            this.soff = ws / w / scale;

            // FIXME CONDITION
            if (w != this._width || h != this._height) {
                console.log('creating fb', w * scale, h * scale, ws, hs);
                console.log(ws / w / scale);
                gl.bindTexture(gl.TEXTURE_2D, this._HMTex);
                gl.texImage2D(gl.TEXTURE_2D, 0, gl.RGBA,
                    ws, hs, 0, gl.RGBA, gl.FLOAT, null);
                gl.texParameteri(gl.TEXTURE_2D, gl.TEXTURE_WRAP_S, gl.CLAMP_TO_EDGE);
                gl.texParameteri(gl.TEXTURE_2D, gl.TEXTURE_WRAP_T, gl.CLAMP_TO_EDGE);
                gl.texParameteri(gl.TEXTURE_2D, gl.TEXTURE_MIN_FILTER, gl.LINEAR);
                gl.texParameteri(gl.TEXTURE_2D, gl.TEXTURE_MAG_FILTER, gl.LINEAR);
                gl.framebufferTexture2D(gl.FRAMEBUFFER, gl.COLOR_ATTACHMENT0, gl.TEXTURE_2D, this._HMTex, 0);

                [this._width, this._height] = [w, h];
                console.log('complete: ', gl.checkFramebufferStatus(gl.FRAMEBUFFER) == gl.FRAMEBUFFER_COMPLETE);

                const colors = [

                    '#009392',
                    '#39b185',
                    '#9ccb86',
                    '#e9e29c',
                    '#eeb479',
                    '#e88471',
                    '#cf597e'

                ];
                // console.log(this.input.numCategories, this.input.othersBucket, colors, this);
                function hexToRgb(hex) {
                    var result = /^#?([a-f\d]{2})([a-f\d]{2})([a-f\d]{2})$/i.exec(hex);
                    return result ? {
                        r: parseInt(result[1], 16),
                        g: parseInt(result[2], 16),
                        b: parseInt(result[3], 16)
                    } : null;
                }
                const level = 0;
                const internalFormat = gl.RGBA;
                const width = 256;
                const height = 1;
                const border = 0;
                const srcFormat = gl.RGBA;
                const srcType = gl.UNSIGNED_BYTE;
                const pixel = new Uint8Array(4 * width);
                for (var i = 0; i < width; i++) {
                    const vlowRaw = colors[Math.floor(i / width * (colors.length - 1))];
                    const vhighRaw = colors[Math.ceil(i / width * (colors.length - 1))];
                    const vlow = [hexToRgb(vlowRaw).r, hexToRgb(vlowRaw).g, hexToRgb(vlowRaw).b, 255];
                    const vhigh = [hexToRgb(vhighRaw).r, hexToRgb(vhighRaw).g, hexToRgb(vhighRaw).b, 255];
                    const m = i / width * (colors.length - 1) - Math.floor(i / width * (colors.length - 1));
                    const v = vlow.map((low, index) => low * (1. - m) + vhigh[index] * m);
                    pixel[4 * i + 0] = v[0];
                    pixel[4 * i + 1] = v[1];
                    pixel[4 * i + 2] = v[2];
                    pixel[4 * i + 3] = v[3];
                }
                gl.bindTexture(gl.TEXTURE_2D, this._HMRamp);
                gl.texImage2D(gl.TEXTURE_2D, level, internalFormat,
                    width, height, border, srcFormat, srcType,
                    pixel);
                gl.texParameteri(gl.TEXTURE_2D, gl.TEXTURE_WRAP_S, gl.CLAMP_TO_EDGE);
                gl.texParameteri(gl.TEXTURE_2D, gl.TEXTURE_WRAP_T, gl.CLAMP_TO_EDGE);
                gl.texParameteri(gl.TEXTURE_2D, gl.TEXTURE_MIN_FILTER, gl.LINEAR);
                gl.texParameteri(gl.TEXTURE_2D, gl.TEXTURE_MAG_FILTER, gl.LINEAR);

            }
            gl.viewport(0, 0, ws, hs);

            gl.clearColor(0, 0, 0, 0);
            gl.clear(gl.COLOR_BUFFER_BIT);
            // SET ACUMULATIVE BLENDING
            gl.blendFunc(gl.ONE, gl.ONE);
            gl.blendEquation(gl.FUNC_ADD);
        }

        let s = 1. / this._zoom * (1 - this.soff * 0);
        const newS = (Math.pow(2, Math.floor(Math.log2(s * (heatmapRes-1) / heatmapRes))));
        const sDiff = s / newS;
        s = newS;
        //console.log(s, sDiff);

        const { orderingMins, orderingMaxs } = getOrderingRenderBuckets(renderLayer);

        const renderDrawPass = orderingIndex => tiles.forEach(tile => {
            let renderer = null;
            if (tile.type == 'point') {
                renderer = this.finalRendererProgram;
            } else if (tile.type == 'line') {
                renderer = this.lineRendererProgram;
            } else {
                renderer = this.triRendererProgram;
            }
            gl.useProgram(renderer.program);

            //Set filtering condition on "... AND feature is in current order bucket"
            gl.uniform1f(renderer.orderMinWidth, orderingMins[orderingIndex]);
            gl.uniform1f(renderer.orderMaxWidth, orderingMaxs[orderingIndex]);

            gl.uniform2f(renderer.vertexScaleUniformLocation,
                (s / aspect) * tile.scale,
                s * tile.scale);
<<<<<<< HEAD

=======
            gl.uniform2f(renderer.vertexOffsetUniformLocation,
                (s / aspect) * (this._center.x - tile.center.x),
                s * (this._center.y - tile.center.y));
            if (tile.type == 'line') {
                gl.uniform2f(renderer.normalScale, 1 / gl.canvas.clientWidth, 1 / gl.canvas.clientHeight);
            }
>>>>>>> d919101c

            tile.vertexScale = [(s / aspect) * tile.scale, s * tile.scale];

            tile.vertexOffset = [(this._center.x - tile.center.x), (this._center.y - tile.center.y)];
            tile.vertexOffset = [(s / aspect) * tile.vertexOffset[0], s * tile.vertexOffset[1]];

            const ko = heatmapRes / 2;
            //tile.vertexOffset[0]+=1/2/ko;
            //tile.vertexOffset[1]+=0.125/ko;
            tile.hmVertexOffset = tile.vertexOffset.map(c => c - Math.round(c * ko) / (ko));
            tile.vertexOffset = tile.vertexOffset.map(c => Math.round(c * ko) / (ko));


            gl.uniform2f(renderer.vertexOffsetUniformLocation,
                tile.vertexOffset[0],
                tile.vertexOffset[1]);

            gl.enableVertexAttribArray(renderer.vertexPositionAttribute);
            gl.bindBuffer(gl.ARRAY_BUFFER, tile.vertexBuffer);
            gl.vertexAttribPointer(renderer.vertexPositionAttribute, 2, gl.FLOAT, false, 0, 0);


            gl.enableVertexAttribArray(renderer.featureIdAttr);
            gl.bindBuffer(gl.ARRAY_BUFFER, tile.featureIDBuffer);
            gl.vertexAttribPointer(renderer.featureIdAttr, 2, gl.FLOAT, false, 0, 0);

            if (tile.type == 'line') {
                gl.enableVertexAttribArray(renderer.normalAttr);
                gl.bindBuffer(gl.ARRAY_BUFFER, tile.normalBuffer);
                gl.vertexAttribPointer(renderer.normalAttr, 2, gl.FLOAT, false, 0, 0);
            }

            gl.activeTexture(gl.TEXTURE0);
            gl.bindTexture(gl.TEXTURE_2D, tile.texColor);
            gl.uniform1i(renderer.colorTexture, 0);

            gl.activeTexture(gl.TEXTURE1);
            gl.bindTexture(gl.TEXTURE_2D, tile.texWidth);
            gl.uniform1i(renderer.widthTexture, 1);


            gl.activeTexture(gl.TEXTURE2);
            gl.bindTexture(gl.TEXTURE_2D, tile.texFilter);
            gl.uniform1i(renderer.filterTexture, 2);

            if (tile.type == 'point') {
                // Lines and polygons don't support stroke
                gl.activeTexture(gl.TEXTURE3);
                gl.bindTexture(gl.TEXTURE_2D, tile.texStrokeColor);
                gl.uniform1i(renderer.colorStrokeTexture, 3);

                gl.activeTexture(gl.TEXTURE4);
                gl.bindTexture(gl.TEXTURE_2D, tile.texStrokeWidth);
                gl.uniform1i(renderer.strokeWidthTexture, 4);
            }

            gl.drawArrays(tile.type == 'point' ? gl.POINTS : gl.TRIANGLES, 0, tile.numVertex);

            gl.disableVertexAttribArray(renderer.vertexPositionAttribute);
            gl.disableVertexAttribArray(renderer.featureIdAttr);
            if (tile.type == 'line') {
                gl.disableVertexAttribArray(renderer.normalAttr);
            }
        });
        orderingMins.map((_, orderingIndex) => {
            renderDrawPass(orderingIndex);
        });

        if (renderLayer.type != 'point') {
            gl.bindFramebuffer(gl.FRAMEBUFFER, null);
            gl.viewport(0, 0, gl.drawingBufferWidth, gl.drawingBufferHeight);

            gl.useProgram(this._aaBlendShader.program);

            gl.activeTexture(gl.TEXTURE0);
            gl.bindTexture(gl.TEXTURE_2D, this._AATex);
            gl.uniform1i(this._aaBlendShader.readTU, 0);

            gl.enableVertexAttribArray(this._aaBlendShader.vertexAttribute);
            gl.bindBuffer(gl.ARRAY_BUFFER, this.bigTriangleVBO);
            gl.vertexAttribPointer(this._aaBlendShader.vertexAttribute, 2, gl.FLOAT, false, 0, 0);

            gl.drawArrays(gl.TRIANGLES, 0, 3);
            gl.disableVertexAttribArray(this._aaBlendShader.vertexAttribute);
        }

        // BLEND TO FB 0
        if (tiles.length && tiles[0].type == 'point') {



            gl.blendFunc(gl.ONE, gl.ONE_MINUS_SRC_ALPHA);

            gl.bindFramebuffer(gl.FRAMEBUFFER, null);
            gl.viewport(0, 0, gl.drawingBufferWidth, gl.drawingBufferHeight);

            gl.useProgram(this._hmBlendShader.program);

            gl.activeTexture(gl.TEXTURE0);
            gl.bindTexture(gl.TEXTURE_2D, this._HMTex);
            gl.uniform1i(this._hmBlendShader.readTU, 0);

            gl.activeTexture(gl.TEXTURE1);
            gl.bindTexture(gl.TEXTURE_2D, this._HMRamp);
            gl.uniform1i(this._hmBlendShader.ramp, 1);

            window.K = window.K || 10;
            gl.uniform1f(this._hmBlendShader.K, window.K * s / 1000);


            gl.uniform2fv(this._hmBlendShader.offset, tiles[0].hmVertexOffset);
            gl.uniform2fv(this._hmBlendShader.scale, [1 / sDiff, 1 / sDiff]);

            gl.enableVertexAttribArray(this._hmBlendShader.vertexAttribute);
            gl.bindBuffer(gl.ARRAY_BUFFER, this.bigTriangleVBO);
            gl.vertexAttribPointer(this._hmBlendShader.vertexAttribute, 2, gl.FLOAT, false, 0, 0);

            gl.drawArrays(gl.TRIANGLES, 0, 3);
            gl.disableVertexAttribArray(this._hmBlendShader.vertexAttribute);
        }

        gl.disable(gl.CULL_FACE);
    }


    /**
     * Initialize static shaders
     */
    _initShaders() {
        this.finalRendererProgram = shaders.renderer.createPointShader(this.gl);
        this.triRendererProgram = shaders.renderer.createTriShader(this.gl);
        this.lineRendererProgram = shaders.renderer.createLineShader(this.gl);
        this._aaBlendShader = new shaders.AABlender(this.gl);
        this._hmBlendShader = new shaders.HMBlender(this.gl);
    }
}

function getOrderingRenderBuckets(renderLayer) {
    const orderer = renderLayer.style.getOrder();
    let orderingMins = [0];
    let orderingMaxs = [1000];
    if (orderer instanceof Asc) {
        orderingMins = Array.from({ length: 16 }, (_, i) => (15 - i) * 2);
        orderingMaxs = Array.from({ length: 16 }, (_, i) => i == 0 ? 1000 : (15 - i + 1) * 2);
    } else if (orderer instanceof Desc) {
        orderingMins = Array.from({ length: 16 }, (_, i) => i * 2);
        orderingMaxs = Array.from({ length: 16 }, (_, i) => i == 15 ? 1000 : (i + 1) * 2);
    }
    return {
        orderingMins,
        orderingMaxs
    };
}

export { Renderer, Dataframe, schema };<|MERGE_RESOLUTION|>--- conflicted
+++ resolved
@@ -472,16 +472,6 @@
             gl.uniform2f(renderer.vertexScaleUniformLocation,
                 (s / aspect) * tile.scale,
                 s * tile.scale);
-<<<<<<< HEAD
-
-=======
-            gl.uniform2f(renderer.vertexOffsetUniformLocation,
-                (s / aspect) * (this._center.x - tile.center.x),
-                s * (this._center.y - tile.center.y));
-            if (tile.type == 'line') {
-                gl.uniform2f(renderer.normalScale, 1 / gl.canvas.clientWidth, 1 / gl.canvas.clientHeight);
-            }
->>>>>>> d919101c
 
             tile.vertexScale = [(s / aspect) * tile.scale, s * tile.scale];
 
