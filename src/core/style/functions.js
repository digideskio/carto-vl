/**
 *  @api
 *  @namespace carto.style.expressions
 *  @description
 *  Expressions are used to define styles, a style is composed of an expression for every configurable attribute.
 *  Remember a style has the following attributes:
 *
 *  - **color**: Determine the element fill color.
 *  - **strokeColor**: Determine the element border color.
 *  - **width**: Determine the element width: radius when points, thickness when lines, ignored for polygons.
 *  - **strokeWidth**: Determine the element border size.
 *  - **filter**: This is a special property used to remove elements that do not meet the expression.
 *
 * For example the point radius could be styled using the `number` expression:
 *
 * ```javascript
 * const style = new carto.Style({
 *  width: carto.style.expressions.number(10)
 * });
 * ```
 *
 * You can evaluate dataset properties inside an expression. Imagine we are representing cities in a map,
 * we can set the point width depending on the population using the `property` expression.
 *
 * ```javascript
 * const style = new carto.Style({
 *  width: carto.style.expressions.property('population')
 * });
 * ```
 *
 * Multiple expressions can be combined to form more powerful ones,
 * for example lets divide the population between a number using the `div` expression to make points smaller:
 *
 * ```javascript
 * const s = carto.style.expressions; // We use this alias along documentation.
 * const style = new carto.Style({
 *  width: s.div(
 *      property('population'),
 *      s.number(10000)
 *  ),
 * });
 * ```
 *
 * Although expression combination is very powerful, you must be aware of the different types to produce valid combinations.
 * For example, the previous example is valid since we assumed that 'population' is a numeric property, it won't be valid if
 * it was a categorical property. Each expression defines some restrictions regarding their parameters, particularly, the
 * type of their parameters.
 *
 * The most important types are:
 *  - **Numeric** expression. Expressions that contains numbers, both integers and floating point numbers. Boolean types are emulated by this type, being 0 false, and 1 true.
 *  - **Category** expression. Expressions that contains categories. Categories can have a limited set of values, like the country or the region of a feature.
 *  - **Color** expression. Expressions that contains colors. An alpha or transparency channel is included in this type.
 *
 */

import { palettes, Inverse } from './expressions/palettes';
import Animate from './expressions/animate';
import Blend from './expressions/blend';
import Buckets from './expressions/buckets';
import CIELab from './expressions/CIELab';
import Float from './expressions/float';
import FloatConstant from './expressions/floatConstant';
import Category from './expressions/category';
import Linear from './expressions/linear';
import Near from './expressions/near';
import Now from './expressions/now';
import Property from './expressions/property';
import Ramp from './expressions/ramp';
import Opacity from './expressions/opacity';
import Top from './expressions/top';
import XYZ from './expressions/xyz';
import Zoom from './expressions/zoom';
import { In, Nin } from './expressions/belongs.js';
import Between from './expressions/between';
import Time from './expressions/time';

// Unary ops
import { Log } from './expressions/unary';
import { Sqrt } from './expressions/unary';
import { Sin } from './expressions/unary';
import { Cos } from './expressions/unary';
import { Tan } from './expressions/unary';
import { Sign } from './expressions/unary';
import { Abs } from './expressions/unary';
import { Not } from './expressions/unary';

// Binary ops
import { FloatMul } from './expressions/binary';
import { FloatDiv } from './expressions/binary';
import { FloatAdd } from './expressions/binary';
import { FloatSub } from './expressions/binary';
import { FloatMod } from './expressions/binary';
import { FloatPow } from './expressions/binary';
import { GreaterThan } from './expressions/binary';
import { GreaterThanOrEqualTo } from './expressions/binary';
import { LessThan } from './expressions/binary';
import { LessThanOrEqualTo } from './expressions/binary';
import { Equals } from './expressions/binary';
import { NotEquals } from './expressions/binary';
import { Or, And } from './expressions/binary';


// Aggregation ops
import { Max } from './expressions/aggregation';
import { Min } from './expressions/aggregation';
import { Avg } from './expressions/aggregation';
import { Sum } from './expressions/aggregation';
import { Mode } from './expressions/aggregation';

// Classifiers
import { Quantiles, GlobalQuantiles } from './expressions/quantiles';

// Interpolators
import { ILinear } from './expressions/interpolators';
import { Cubic } from './expressions/interpolators';

import { Torque, Fade } from './expressions/torque';

// Colors
<<<<<<< HEAD
import { RGB, RGBA } from './expressions/rgb';
import { HSV, HSVA } from './expressions/hsv';
import { HSL, HSLA } from './expressions/hsl';
import NamedColor from './expressions/named-color';

=======
import {RGB, RGBA} from './expressions/rgb';
import {HSV, HSVA} from './expressions/hsv';
import {HSL, HSLA} from './expressions/hsl';
import Hex from './expressions/hex';
>>>>>>> 17f2f69e

export { Cubic };


import {
    ViewportMax, ViewportMin, ViewportAvg, ViewportSum, ViewportCount, ViewportPercentile,
    GlobalMax, GlobalMin, GlobalAvg, GlobalSum, GlobalCount, GlobalPercentile
}
    from './expressions/viewportAggregation';

import { Asc, Desc, NoOrder, Width } from './expressions/ordering';

// Expose classes as constructor functions
export const asc = (...args) => new Asc(...args);
export const desc = (...args) => new Desc(...args);
export const noOrder = (...args) => new NoOrder(...args);
export const width = (...args) => new Width(...args);
export const floatMul = (...args) => new FloatMul(...args);
export const floatDiv = (...args) => new FloatDiv(...args);
export const floatAdd = (...args) => new FloatAdd(...args);
export const floatSub = (...args) => new FloatSub(...args);
export const floatPow = (...args) => new FloatPow(...args);
export const floatMod = (...args) => new FloatMod(...args);
export const log = (...args) => new Log(...args);
export const sqrt = (...args) => new Sqrt(...args);
export const sin = (...args) => new Sin(...args);
export const cos = (...args) => new Cos(...args);
export const tan = (...args) => new Tan(...args);
export const sign = (...args) => new Sign(...args);
export const near = (...args) => new Near(...args);
export const blend = (...args) => new Blend(...args);
export const rgba = (...args) => new RGBA(...args);
export const rgb = (...args) => new RGB(...args);
export const hex = (...args) => new Hex(...args);
export const property = (...args) => new Property(...args);
export const animate = (...args) => new Animate(...args);
export const hsv = (...args) => new HSV(...args);
export const hsva = (...args) => new HSVA(...args);
export const hsl = (...args) => new HSL(...args);
export const hsla = (...args) => new HSLA(...args);
export const namedColor = (...args) => new NamedColor(...args);
export const opacity = (...args) => new Opacity(...args);
export const ramp = (...args) => new Ramp(...args);
export const float = (...args) => new Float(...args);
export const category = (...args) => new Category(...args);
export const max = (...args) => new Max(...args);
export const min = (...args) => new Min(...args);
export const sum = (...args) => new Sum(...args);
export const avg = (...args) => new Avg(...args);
export const mode = (...args) => new Mode(...args);
export const top = (...args) => new Top(...args);
export const linear = (...args) => new Linear(...args);
export const cubic = (...args) => new Cubic(...args);
export const ilinear = (...args) => new ILinear(...args);
export const now = (...args) => new Now(...args);
export const zoom = (...args) => new Zoom(...args);
export const cielab = (...args) => new CIELab(...args);
export const xyz = (...args) => new XYZ(...args);
export const abs = (...args) => new Abs(...args);
export const greaterThan = (...args) => new GreaterThan(...args);
export const greaterThanOrEqualTo = (...args) => new GreaterThanOrEqualTo(...args);
export const lessThan = (...args) => new LessThan(...args);
export const lessThanOrEqualTo = (...args) => new LessThanOrEqualTo(...args);
export const equals = (...args) => new Equals(...args);
export const notEquals = (...args) => new NotEquals(...args);
export const buckets = (...args) => new Buckets(...args);
export const quantiles = (...args) => new Quantiles(...args);
export const globalQuantiles = (...args) => new GlobalQuantiles(...args);
export const viewportMax = (...args) => new ViewportMax(...args);
export const viewportMin = (...args) => new ViewportMin(...args);
export const viewportAvg = (...args) => new ViewportAvg(...args);
export const viewportSum = (...args) => new ViewportSum(...args);
export const viewportCount = (...args) => new ViewportCount(...args);
export const viewportPercentile = (...args) => new ViewportPercentile(...args);
export const globalPercentile = (...args) => new GlobalPercentile(...args);
export const globalMax = (...args) => new GlobalMax(...args);
export const globalMin = (...args) => new GlobalMin(...args);
export const globalAvg = (...args) => new GlobalAvg(...args);
export const globalSum = (...args) => new GlobalSum(...args);
export const globalCount = (...args) => new GlobalCount(...args);
export const inverse = (...args) => new Inverse(...args);
export const floatConstant = (...args) => new FloatConstant(...args);
export const torque = (...args) => new Torque(...args);
export const fade = (...args) => new Fade(...args);
export const time = (...args) => new Time(...args);

export const TRUE = new FloatConstant(1);
export const FALSE = new FloatConstant(0);
export const and = (...args) => new And(...args);
export const or = (...args) => new Or(...args);
export const not = (...args) => new Not(...args);

export const gt = greaterThan;
export const gte = greaterThanOrEqualTo;
export const lt = lessThan;
export const lte = lessThanOrEqualTo;
const _in = (...args) => new In(...args);

export const number = float;
export const add = floatAdd;
export const sub = floatSub;
export const mul = floatMul;
export const div = floatDiv;
export const pow = floatPow;
export const mod = floatMod;
export const prop = property;

export const eq = equals;
export const neq = notEquals;
export const nin = (...args) => new Nin(...args);
export const between = (...args) => new Between(...args);


export { _in as in };
export { palettes, Asc, Desc };<|MERGE_RESOLUTION|>--- conflicted
+++ resolved
@@ -117,18 +117,11 @@
 import { Torque, Fade } from './expressions/torque';
 
 // Colors
-<<<<<<< HEAD
-import { RGB, RGBA } from './expressions/rgb';
-import { HSV, HSVA } from './expressions/hsv';
-import { HSL, HSLA } from './expressions/hsl';
-import NamedColor from './expressions/named-color';
-
-=======
 import {RGB, RGBA} from './expressions/rgb';
 import {HSV, HSVA} from './expressions/hsv';
 import {HSL, HSLA} from './expressions/hsl';
 import Hex from './expressions/hex';
->>>>>>> 17f2f69e
+import NamedColor from './expressions/named-color';
 
 export { Cubic };
 
