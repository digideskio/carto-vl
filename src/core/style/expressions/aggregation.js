--- conflicted
+++ resolved
@@ -1,10 +1,7 @@
 import Expression from './expression';
-<<<<<<< HEAD
 import * as schema from '../../schema';
-=======
 import Property from './property';
 import { checkInstance, checkType } from './utils';
->>>>>>> 1d373ec7
 
 // Aggregation ops
 export const Max = genAggregationOp('max', 'float');
@@ -18,11 +15,8 @@
         constructor(property) {
             checkInstance(aggName, 'property', 0, Property, property);
             super({ property: property });
-<<<<<<< HEAD
             this._aggName = aggName;
-=======
             this.type = aggType;
->>>>>>> 1d373ec7
         }
         get name() {
             return this.property.name;
