--- conflicted
+++ resolved
@@ -32,11 +32,7 @@
         _applyToShaderSource(uniformIDMaker, getGLSLforProperty) {
             return {
                 preface: '',
-<<<<<<< HEAD
-                inline: `p${propertyTIDMaker(schema.column.aggColumn(this.property.name, aggName))}`
-=======
-                inline: `${getGLSLforProperty(`_cdb_agg_${aggName}_${this.property.name}`)}`
->>>>>>> adcf6bf5
+                inline: `${getGLSLforProperty(schema.column.aggColumn(this.property.name, aggName))}`
             };
         }
         eval(feature) {
