import Expression from './expression';
import { float } from '../functions';
import { checkNumber, checkInstance, checkType } from './utils';
import Property from './property';
import * as schema from '../../schema';

let quantilesUID = 0;

function genQuantiles(global) {
    return class Quantiles extends Expression {
        constructor(input, buckets) {
            checkInstance('quantiles', 'input', 0, Property, input && (input.property || input));
            checkNumber('quantiles', 'buckets', 1, buckets);

            let children = {
                input
            };
            let breakpoints = [];
            for (let i = 0; i < buckets - 1; i++) {
                children[`arg${i}`] = float(i * 10);
                breakpoints.push(children[`arg${i}`]);
            }
            super(children);
            this.quantilesUID = quantilesUID++;
            this.numCategories = buckets;
            this.buckets = buckets;
            this.breakpoints = breakpoints;
            this.type = 'category';
        }
        eval(feature) {
            const input = this.input.eval(feature);
            const q = this.breakpoints.findIndex(br => input <= br);
            return q;
        }
        getBreakpointList() {
            return this.breakpoints.map(br => br.expr);
        }
        _compile(metadata) {
            super._compile(metadata);
            checkType('quantiles', 'input', 0, 'float', this.input);
            if (global) {
                const copy = metadata.sample.map(s => s[this.input.name]);
                copy.sort((x, y) => x - y);
                this.breakpoints.map((breakpoint, index) => {
                    const p = (index + 1) / this.buckets;
                    breakpoint.expr = copy[Math.floor(p * copy.length)];
                });
            }
        }
        _getDrawMetadataRequirements() {
            return { columns: [this._getColumnName()] };
        }
        _applyToShaderSource(uniformIDMaker, getGLSLforProperty) {
            const childSources = this.childrenNames.map(name => this[name]._applyToShaderSource(uniformIDMaker, getGLSLforProperty));
            let childInlines = {};
            childSources.map((source, index) => childInlines[this.childrenNames[index]] = source.inline);
            const funcName = `quantiles${this.quantilesUID}`;
            const elif = (_, index) =>
                `${index > 0 ? 'else' : ''} if (x<(${childInlines[`arg${index}`]})){
            return ${index.toFixed(2)};
        }`;
            const funcBody = this.breakpoints.map(elif).join('');
            const preface = `float ${funcName}(float x){
        ${funcBody}
        return ${this.breakpoints.length.toFixed(1)};
    }`;
            return {
                preface: childSources.map(s => s.preface).reduce((a, b) => a + b, '') + preface,
                inline: `${funcName}(${childInlines.input})`
            };
        }
<<<<<<< HEAD
        eval(feature) {
            const input = this.input.eval(feature);
            const q = this.breakpoints.findIndex(br => input <= br);
            return q;
        }
        _preDraw(program, drawMetadata, gl) {
            const column = drawMetadata.columns.find(c => c.name == this.input.name);
=======
        _preDraw(drawMetadata, gl) {
            const name = this._getColumnName();
            const column = drawMetadata.columns.find(c => c.name == name);
>>>>>>> 52cc27c1
            let i = 0;
            const total = column.accumHistogram[column.histogramBuckets - 1];
            const r = Math.random();
            let brs = [];

            // TODO OPT: this could be faster with binary search
            if (!global) {
                this.breakpoints.map((breakpoint, index) => {
                    for (i; i < column.histogramBuckets; i++) {
                        if (column.accumHistogram[i] >= (index + 1) / this.buckets * total) {
                            break;
                        }
                    }
                    const percentileValue = i / column.histogramBuckets * (column.max - column.min) + column.min;
                    brs.push(percentileValue);
                    breakpoint.expr = percentileValue;
                });
            }
            if (r > 0.99) {
                console.log(this.breakpoints.map(br => br.expr));
            }
            super._preDraw(program, drawMetadata, gl);
        }
        _getColumnName() {
            if (this.input.aggName) {
                // Property has aggregation
                return schema.column.aggColumn(this.input.name, this.input.aggName);
            }
            return this.input.name;
        }
    };
}

export const Quantiles = genQuantiles(false);
export const GlobalQuantiles = genQuantiles(true);<|MERGE_RESOLUTION|>--- conflicted
+++ resolved
@@ -69,19 +69,9 @@
                 inline: `${funcName}(${childInlines.input})`
             };
         }
-<<<<<<< HEAD
-        eval(feature) {
-            const input = this.input.eval(feature);
-            const q = this.breakpoints.findIndex(br => input <= br);
-            return q;
-        }
         _preDraw(program, drawMetadata, gl) {
-            const column = drawMetadata.columns.find(c => c.name == this.input.name);
-=======
-        _preDraw(drawMetadata, gl) {
             const name = this._getColumnName();
             const column = drawMetadata.columns.find(c => c.name == name);
->>>>>>> 52cc27c1
             let i = 0;
             const total = column.accumHistogram[column.histogramBuckets - 1];
             const r = Math.random();
