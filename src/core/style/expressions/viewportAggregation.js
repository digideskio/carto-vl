import Expression from './expression';
import { float } from '../functions';
import * as schema from '../../schema';

export const ViewportMax = generateAggregattion('max');
export const ViewportMin = generateAggregattion('min');
export const ViewportAvg = generateAggregattion('avg');
export const ViewportSum = generateAggregattion('sum');
export const ViewportCount = generateAggregattion('count');

export const GlobalMax = generateAggregattion('max', true);
export const GlobalMin = generateAggregattion('min', true);
export const GlobalAvg = generateAggregattion('avg', true);
export const GlobalSum = generateAggregattion('sum', true);
export const GlobalCount = generateAggregattion('count', true);

export const ViewportPercentile = generatePercentile();
export const GlobalPercentile = generatePercentile(true);

function generateAggregattion(metadataPropertyName, global) {
    return class Aggregattion extends Expression {
        /**
         * @jsapi
         * @param {*} property
         */
        constructor(property) {
            super({ value: float(0) });
            this.property = property;
        }
        eval() {
            return this.value.expr;
        }
        _compile(metadata) {
            super._compile(metadata);
            // TODO improve type check
            this.property._compile(metadata);
            this.type = 'float';
            super.inlineMaker = inline => inline.value;
            if (global) {
                this.value.expr = metadata.columns.find(c => c.name === this.property.name)[metadataPropertyName];
            }
        }
        _getMinimumNeededSchema() {
            return this.property._getMinimumNeededSchema();
        }
        _getDrawMetadataRequirements() {
            if (!global) {
                return { columns: [this._getColumnName()] };
            } else {
                return { columns: [] };
            }
        }
        _updateDrawMetadata(drawMetadata){
            const name = this._getColumnName();
            const column = drawMetadata.columns.find(c => c.name === name);
            if (!global) {
                this.value.expr = column[metadataPropertyName];
            }
<<<<<<< HEAD
            if (Math.random() > 0.999) {
                console.log(metadataPropertyName, name, this.value.expr);
            }
=======
            this.value._preDraw(drawMetadata, gl);
>>>>>>> cb2f51b4
        }
        _getColumnName() {
            if (this.property.aggName) {
                // Property has aggregation
                return schema.column.aggColumn(this.property.name, this.property.aggName);
            }
            return this.property.name;
        }
    };
}

function generatePercentile(global) {
    return class Percentile extends Expression {
        /**
         * @jsapi
         * @param {*} property
         */
        constructor(property, percentile) {
            if (!Number.isFinite(percentile)) {
                throw new Error('Percentile must be a fixed literal number');
            }
            super({ value: float(0) });
            // TODO improve type check
            this.property = property;
            this.percentile = percentile;
        }
        _compile(metadata) {
            super._compile(metadata);
            this.property._compile(metadata);
            this.type = 'float';
            super.inlineMaker = inline => inline.value;
            if (global) {
                const copy = metadata.sample.map(s => s[this.property.name]);
                copy.sort((x, y) => x - y);
                const p = this.percentile / 100;
                this.value.expr = copy[Math.floor(p * copy.length)];
            }
        }
        _getMinimumNeededSchema() {
            return this.property._getMinimumNeededSchema();
        }
        _getDrawMetadataRequirements() {
            if (!global) {
                return { columns: [this._getColumnName()] };
            } else {
                return { columns: [] };
            }
        }
        _preDraw(program, drawMetadata, gl) {
            // TODO use _updateDrawMetadata
            const name = this._getColumnName();
            if (!global) {
                const column = drawMetadata.columns.find(c => c.name === name);
                const total = column.accumHistogram[column.histogramBuckets - 1];
                // TODO OPT: this could be faster with binary search
                for (var i = 0; i < column.histogramBuckets; i++) {
                    if (column.accumHistogram[i] >= this.percentile / 100 * total) {
                        break;
                    }
                }
                const br = i / column.histogramBuckets * (column.max - column.min) + column.min;
                this.value.expr = br;
            }
<<<<<<< HEAD
            if (Math.random() > 0.99) {
                console.log(`percentile${this.percentile}`, name, this.value.expr);
            }
            this.value._preDraw(program, drawMetadata, gl);
=======
            this.value._preDraw(drawMetadata, gl);
>>>>>>> cb2f51b4
        }
        eval() {
            return this.value.expr;
        }
        _getColumnName() {
            if (this.property.aggName) {
                // Property has aggregation
                return schema.column.aggColumn(this.property.name, this.property.aggName);
            }
            return this.property.name;
        }
    };
}<|MERGE_RESOLUTION|>--- conflicted
+++ resolved
@@ -56,13 +56,6 @@
             if (!global) {
                 this.value.expr = column[metadataPropertyName];
             }
-<<<<<<< HEAD
-            if (Math.random() > 0.999) {
-                console.log(metadataPropertyName, name, this.value.expr);
-            }
-=======
-            this.value._preDraw(drawMetadata, gl);
->>>>>>> cb2f51b4
         }
         _getColumnName() {
             if (this.property.aggName) {
@@ -126,14 +119,7 @@
                 const br = i / column.histogramBuckets * (column.max - column.min) + column.min;
                 this.value.expr = br;
             }
-<<<<<<< HEAD
-            if (Math.random() > 0.99) {
-                console.log(`percentile${this.percentile}`, name, this.value.expr);
-            }
             this.value._preDraw(program, drawMetadata, gl);
-=======
-            this.value._preDraw(drawMetadata, gl);
->>>>>>> cb2f51b4
         }
         eval() {
             return this.value.expr;
