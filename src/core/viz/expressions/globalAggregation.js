import BaseExpression from './base';
import { number } from '../functions';
import * as schema from '../../schema';
import { implicitCast } from './utils';

/**
 * Return the average of the feature property for the entire source data.
 *
<<<<<<< HEAD
 * @param {Property} property - Column of the table
 * @return {Number} Result of the aggregation
=======
 * @param {carto.expressions.Base} property - property expression of date or number type
 * @return {carto.expressions.Base} Result of the aggregation
>>>>>>> 508671bf
 *
 * @example <caption>Assign the global average of the `amount` property to a variable.</caption>
 * const s = carto.expressions;
 * const viz = new carto.Viz({
 *   variables: {
 *      g_avg: s.globalAvg(s.prop('amount'))
 *   }
 * });
 *
 * @example <caption>Assign the global average of the `amount` property to a variable. (String)</caption>
 * const viz = new carto.Viz(`
 *   \@g_avg: globalAvg($amount)
 * `);
 *
 * @memberof carto.expressions
 * @name globalAvg
 * @function
 * @api
 */
export const GlobalAvg = generateGlobalAggregattion('avg');

/**
 * Return the maximum of the feature property for the entire source data.
 *
<<<<<<< HEAD
 * @param {Property} property - Column of the table
 * @return {Number} Result of the aggregation
=======
 * @param {carto.expressions.Base} property - property expression of date or number type
 * @return {carto.expressions.Base} Result of the aggregation
>>>>>>> 508671bf
 *
 * @example <caption>Assign the global maximum of the `amount` property to a variable.</caption>
 * const s = carto.expressions;
 * const viz = new carto.Viz({
 *   variables: {
 *      g_max: s.globalMax(s.prop('amount'))
 *   }
 * });
 *
 * @example <caption>Assign the global maximum of the `amount` property to a variable. (String)</caption>
 * const viz = new carto.Viz(`
 *   \@g_max: globalMax($amount)
 * `);
 *
 * @memberof carto.expressions
 * @name globalMax
 * @function
 * @api
 */
export const GlobalMax = generateGlobalAggregattion('max');

/**
 * Return the minimum of the feature property for the entire source data.
 *
<<<<<<< HEAD
 * @param {Property} property - Column of the table
 * @return {Number} Result of the aggregation
=======
 * @param {carto.expressions.Base} property - property expression of date or number type
 * @return {carto.expressions.Base} Result of the aggregation
>>>>>>> 508671bf
 *
 * @example <caption>Assign the global minimum of the `amount` property to a variable.</caption>
 * const s = carto.expressions;
 * const viz = new carto.Viz({
 *   variables: {
 *      g_min: s.globalMin(s.prop('amount'))
 *   }
 * });
 *
 * @example <caption>Assign the global minimum of the `amount` property to a variable. (String)</caption>
 * const viz = new carto.Viz(`
 *   \@g_min: globalMin($amount)
 * `);
 *
 * @memberof carto.expressions
 * @name globalMin
 * @function
 * @api
 */
export const GlobalMin = generateGlobalAggregattion('min');

/**
 * Return the sum of the feature property for the entire source data.
 *
<<<<<<< HEAD
 * @param {Property} property - Column of the table
 * @return {Number} Result of the aggregation
=======
 * @param {carto.expressions.Base} property - property expression of date or number type
 * @return {carto.expressions.Base} Result of the aggregation
>>>>>>> 508671bf
 *
 * @example <caption>Assign the global sum of the `amount` property to a variable.</caption>
 * const s = carto.expressions;
 * const viz = new carto.Viz({
 *   variables: {
 *      g_sum: s.globalSum(s.prop('amount'))
 *   }
 * });
 *
 * @example <caption>Assign the global sum of the `amount` property to a variable. (String)</caption>
 * const viz = new carto.Viz(`
 *   \@g_sum: globalSum($amount)
 * `);
 *
 * @memberof carto.expressions
 * @name globalSum
 * @function
 * @api
 */
export const GlobalSum = generateGlobalAggregattion('sum');

/**
 * Return the feature count for the entire source data.
 *
<<<<<<< HEAD
 * @param {Property} property - Column of the table
 * @return {Number} Result of the aggregation
=======
 * @return {carto.expressions.Base} Result of the aggregation
>>>>>>> 508671bf
 *
 * @example <caption>Assign the global count of the `amount` property to a variable.</caption>
 * const s = carto.expressions;
 * const viz = new carto.Viz({
 *   variables: {
 *      g_count: s.globalCount(s.prop('amount'))
 *   }
 * });
 *
 * @example <caption>Assign the global count of the `amount` property to a variable. (String)</caption>
 * const viz = new carto.Viz(`
 *   \@g_count: globalCount($amount)
 * `);
 *
 * @memberof carto.expressions
 * @name globalCount
 * @function
 * @api
 */
export const GlobalCount = generateGlobalAggregattion('count');


function generateGlobalAggregattion(metadataPropertyName) {
    return class GlobalAggregattion extends BaseExpression {
        /**
         * @param {*} property
         */
        constructor(property) {
            super({ _value: number(0) });
            this.property = implicitCast(property);
        }

        get value() {
            return this._value.expr;
        }

        eval() {
            return this._value.expr;
        }

        _compile(metadata) {
            super._compile(metadata);
            // TODO improve type check
            this.property._compile(metadata);
            this.type = 'number';
            super.inlineMaker = inline => inline.value;
            this._value.expr = metadata.columns.find(c => c.name === this.property.name)[metadataPropertyName];
        }
        _getMinimumNeededSchema() {
            return this.property._getMinimumNeededSchema();
        }
        _getColumnName() {
            if (this.property.aggName) {
                // Property has aggregation
                return schema.column.aggColumn(this.property.name, this.property.aggName);
            }
            return this.property.name;
        }
    };
}


/**
 * Return the Nth percentile of the feature property for the entire source data.
 *
<<<<<<< HEAD
 * @param {Property} property - Column of the table
 * @return {Number} Result of the aggregation
=======
 * @param {carto.expressions.Base} property - property expression of date or number type
 * @return {carto.expressions.Base} Result of the aggregation
>>>>>>> 508671bf
 *
 * @example <caption>Assign the global percentile of the `amount` property to a variable.</caption>
 * const s = carto.expressions;
 * const viz = new carto.Viz({
 *   variables: {
 *      g_percentile: s.globalPercentile(s.prop('amount'))
 *   }
 * });
 *
 * @example <caption>Assign the global percentile of the `amount` property to a variable. (String)</caption>
 * const viz = new carto.Viz(`
 *   \@g_percentile: globalPercentile($amount)
 * `);
 *
 * @memberof carto.expressions
 * @name globalPercentile
 * @function
 * @api
 */
export class GlobalPercentile extends BaseExpression {
    /**
     * @param {*} property
     */
    constructor(property, percentile) {
        if (!Number.isFinite(percentile)) {
            throw new Error('Percentile must be a fixed literal number');
        }
        super({ _value: number(0) });
        // TODO improve type check
        this.property = property;
        this.percentile = percentile;
    }

    get value() {
        return this._value.expr;
    }

    _compile(metadata) {
        super._compile(metadata);
        this.property._compile(metadata);
        this.type = 'number';
        super.inlineMaker = inline => inline.value;
        const copy = metadata.sample.map(s => s[this.property.name]);
        copy.sort((x, y) => x - y);
        const p = this.percentile / 100;
        this._value.expr = copy[Math.floor(p * copy.length)];
    }
    _getMinimumNeededSchema() {
        return this.property._getMinimumNeededSchema();
    }
    _getColumnName() {
        if (this.property.aggName) {
            // Property has aggregation
            return schema.column.aggColumn(this.property.name, this.property.aggName);
        }
        return this.property.name;
    }
}<|MERGE_RESOLUTION|>--- conflicted
+++ resolved
@@ -6,13 +6,8 @@
 /**
  * Return the average of the feature property for the entire source data.
  *
-<<<<<<< HEAD
- * @param {Property} property - Column of the table
- * @return {Number} Result of the aggregation
-=======
- * @param {carto.expressions.Base} property - property expression of date or number type
- * @return {carto.expressions.Base} Result of the aggregation
->>>>>>> 508671bf
+ * @param {Property} property - property expression of date or number type
+ * @return {Number} Result of the aggregation
  *
  * @example <caption>Assign the global average of the `amount` property to a variable.</caption>
  * const s = carto.expressions;
@@ -37,13 +32,8 @@
 /**
  * Return the maximum of the feature property for the entire source data.
  *
-<<<<<<< HEAD
- * @param {Property} property - Column of the table
- * @return {Number} Result of the aggregation
-=======
- * @param {carto.expressions.Base} property - property expression of date or number type
- * @return {carto.expressions.Base} Result of the aggregation
->>>>>>> 508671bf
+ * @param {Property} property - property expression of date or number type
+ * @return {Number} Result of the aggregation
  *
  * @example <caption>Assign the global maximum of the `amount` property to a variable.</caption>
  * const s = carto.expressions;
@@ -68,13 +58,8 @@
 /**
  * Return the minimum of the feature property for the entire source data.
  *
-<<<<<<< HEAD
- * @param {Property} property - Column of the table
- * @return {Number} Result of the aggregation
-=======
- * @param {carto.expressions.Base} property - property expression of date or number type
- * @return {carto.expressions.Base} Result of the aggregation
->>>>>>> 508671bf
+ * @param {Property} property - property expression of date or number type
+ * @return {Number} Result of the aggregation
  *
  * @example <caption>Assign the global minimum of the `amount` property to a variable.</caption>
  * const s = carto.expressions;
@@ -99,13 +84,8 @@
 /**
  * Return the sum of the feature property for the entire source data.
  *
-<<<<<<< HEAD
- * @param {Property} property - Column of the table
- * @return {Number} Result of the aggregation
-=======
- * @param {carto.expressions.Base} property - property expression of date or number type
- * @return {carto.expressions.Base} Result of the aggregation
->>>>>>> 508671bf
+ * @param {Property} property - property expression of date or number type
+ * @return {Number} Result of the aggregation
  *
  * @example <caption>Assign the global sum of the `amount` property to a variable.</caption>
  * const s = carto.expressions;
@@ -130,12 +110,8 @@
 /**
  * Return the feature count for the entire source data.
  *
-<<<<<<< HEAD
- * @param {Property} property - Column of the table
- * @return {Number} Result of the aggregation
-=======
- * @return {carto.expressions.Base} Result of the aggregation
->>>>>>> 508671bf
+ * @param {Property} property - property expression of date or number type
+ * @return {Number} Result of the aggregation
  *
  * @example <caption>Assign the global count of the `amount` property to a variable.</caption>
  * const s = carto.expressions;
@@ -201,13 +177,8 @@
 /**
  * Return the Nth percentile of the feature property for the entire source data.
  *
-<<<<<<< HEAD
- * @param {Property} property - Column of the table
- * @return {Number} Result of the aggregation
-=======
- * @param {carto.expressions.Base} property - property expression of date or number type
- * @return {carto.expressions.Base} Result of the aggregation
->>>>>>> 508671bf
+ * @param {Property} property - property expression of date or number type
+ * @return {Number} Result of the aggregation
  *
  * @example <caption>Assign the global percentile of the `amount` property to a variable.</caption>
  * const s = carto.expressions;
