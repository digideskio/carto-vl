import BaseExpression from './base';
import { implicitCast, checkLooseType, checkExpression, checkType, clamp } from './utils';
import { cielabToSRGB, sRGBToCielab } from '../colorspaces';

/**
* Create a ramp: a mapping between an input (a numeric or categorical expression) and an output (a color palette or a numeric palette, to create bubble maps)
*
* Categories to colors
* Categorical expressions can be used as the input for `ramp` in combination with color palettes. If the number of categories exceeds the number of available colors in the palette new colors will be generated by
* using CieLAB interpolation.
*
* Categories to numeric
* Categorical expression can be used as the input for `ramp` in combination with numeric palettes. If the number of input categories doesn't match the number of numbers in the numeric palette, linear interpolation will be used.
*
* Numeric expressions to colors
* Numeric expressions can be used as the input for `ramp` in combination with color palettes. Colors will be generated by using CieLAB interpolation.
*
* Numeric expressions to numeric
* Numeric expressions can be used as the input for `ramp` in combination with numeric palettes. Linear interpolation will be used to generate intermediate output values.
*
* @param {Number|Category} input - The input expression to give a color
* @param {Palette|Color[]|Number[]} palette - The color palette that is going to be used
* @return {Number|Color}
*
* @example <caption>Mapping categories to colors and numbers</caption>
* const s = carto.expressions;
* const viz = new carto.Viz({
*   width: s.ramp(s.buckets(s.prop('dn'), [20, 50, 120]), [1, 4, 8])
*   color: s.ramp(s.buckets(s.prop('dn'), [20, 50, 120]), s.palettes.PRISM)
* });
*
* @example <caption>Mapping categories to colors and numbers (String)</caption>
* const viz = new carto.Viz(`
*   width: ramp(buckets($dn, [20, 50, 120]), [1, 10,4])
*   color: ramp(buckets($dn, [20, 50, 120]), prism)
* `);
*
*
* @example <caption>Mapping numeric expressions to colors and numbers</caption>
* const s = carto.expressions;
* const viz = new carto.Viz({
*   width: s.ramp(s.linear(s.prop('dn'), 40, 100), [1, 8])
*   color: s.ramp(s.linear(s.prop('dn'), 40, 100), s.palettes.PRISM)
* });
*
* @example <caption>Mapping numeric expressions to colors and numbers (String)</caption>
* const viz = new carto.Viz(`
*   width: ramp(linear($dn, 40, 100), [1, 10,4])
*   color: ramp(linear($dn, 40, 100), prism)
* `);
*
* @memberof carto.expressions
* @name ramp
* @function
* @api
*/
export default class Ramp extends BaseExpression {
    constructor(input, palette) {
        input = implicitCast(input);
        palette = implicitCast(palette);

        checkExpression('ramp', 'input', 0, input);
        checkLooseType('ramp', 'input', 0, ['number', 'category'], input);
<<<<<<< HEAD
        checkType('ramp', 'palette', 1, ['palette', 'customPalette', 'customPaletteNumber', 'sprites'], palette);
        // TOCO check that if sprites => input must be cat
=======
        checkType('ramp', 'palette', 1, ['palette', 'color-array', 'number-array'], palette);
>>>>>>> db9ce1cc

        super({ input: input });
        this.minKey = 0;
        this.maxKey = 1;
        this.palette = palette;
        if (palette.type == 'number-array') {
            this.type = 'number';
        } else {
            this.type = 'color';
        }
        try {
            if (palette.type == 'number-array') {
                this.palette.floats = this.palette.eval();
            } else if (palette.type == 'color-array') {
                this.palette.colors = this.palette.eval();
            }
        } catch (error) {
            throw new Error('Palettes must be formed by constant expressions, they cannot depend on feature properties');
        }
    }
    eval(o) {
        if (this.palette.type != 'number-array') {
            super.eval(o);
        }
        this._computeTextureIfNeeded();
        const input = this.input.eval(o);
        const m = (input - this.minKey) / (this.maxKey - this.minKey);
        const len = this.pixel.length - 1;
        const lowIndex = clamp(Math.floor(len * m), 0, len);
        const highIndex = clamp(Math.ceil(len * m), 0, len);
        const low = this.pixel[lowIndex];
        const high = this.pixel[highIndex];
        const fract = len * m - Math.floor(len * m);
        return fract * high + (1 - fract) * low;
    }
    _compile(meta) {
        super._compile(meta);
        checkType('ramp', 'input', 0, ['number', 'category'], this.input);
<<<<<<< HEAD
        // TODO check that if sprites => input must be cat

        if (this.input.type == 'category') {
            this.maxKey = this.input.numCategories - 1;
        }
        const width = 256;
        if (this.type == 'color') {
            const pixel = new Uint8Array(4 * width);
            const colors = this._getColorsFromPalette(this.input, this.palette);
            for (let i = 0; i < width; i++) {
                const vlowRaw = colors[Math.floor(i / (width - 1) * (colors.length - 1))];
                const vhighRaw = colors[Math.ceil(i / (width - 1) * (colors.length - 1))];
                const vlow = [vlowRaw.r / 255, vlowRaw.g / 255, vlowRaw.b / 255, vlowRaw.a];
                const vhigh = [vhighRaw.r / 255, vhighRaw.g / 255, vhighRaw.b / 255, vhighRaw.a];
                const m = i / (width - 1) * (colors.length - 1) - Math.floor(i / (width - 1) * (colors.length - 1));
                const v = interpolate({ r: vlow[0], g: vlow[1], b: vlow[2], a: vlow[3] }, { r: vhigh[0], g: vhigh[1], b: vhigh[2], a: vhigh[3] }, m);
                pixel[4 * i + 0] = v.r * 255;
                pixel[4 * i + 1] = v.g * 255;
                pixel[4 * i + 2] = v.b * 255;
                pixel[4 * i + 3] = v.a * 255;
            }
            this.pixel = pixel;
        } else {
            const pixel = new Float32Array(width);
            const floats = this.palette.floats;
            for (let i = 0; i < width; i++) {
                const vlowRaw = floats[Math.floor(i / (width - 1) * (floats.length - 1))];
                const vhighRaw = floats[Math.ceil(i / (width - 1) * (floats.length - 1))];
                const m = i / (width - 1) * (floats.length - 1) - Math.floor(i / (width - 1) * (floats.length - 1));
                pixel[i] = ((1. - m) * vlowRaw + m * vhighRaw);
            }
            this.pixel = pixel;
        }
=======
        this._texCategories = null;
        this._GLtexCategories = null;
>>>>>>> db9ce1cc
    }
    _free(gl) {
        if (this.texture) {
            gl.deleteTexture(this.texture);
        }
    }
    _fetch(){
        return Promise.all([this.input._fetch(), this.palette._fetch()]);
    }
    _applyToShaderSource(getGLSLforProperty) {
        const input = this.input._applyToShaderSource(getGLSLforProperty);
        if (this.palette.type == 'sprites') {
            const sprites = this.palette._applyToShaderSource(getGLSLforProperty);
            return {
                preface: input.preface + sprites.preface,
                inline: `${sprites.inline}(spriteUV, ${input.inline})`
            };
        }
        return {
            preface: this._prefaceCode(input.preface + `
        uniform sampler2D texRamp${this._uid};
        uniform float keyMin${this._uid};
        uniform float keyWidth${this._uid};
        `),
            inline: this.palette.type == 'number-array' ?
                `(texture2D(texRamp${this._uid}, vec2((${input.inline}-keyMin${this._uid})/keyWidth${this._uid}, 0.5)).a)`
                : `texture2D(texRamp${this._uid}, vec2((${input.inline}-keyMin${this._uid})/keyWidth${this._uid}, 0.5)).rgba`
        };
    }
    _getColorsFromPalette(input, palette) {
        if (palette.type == 'palette') {
            let colors;
            if (input.numCategories) {
                // If we are not gonna pop the others we don't need to get the extra color
                const subPalette = (palette.tags.includes('qualitative') && !input.othersBucket) ? input.numCategories : input.numCategories - 1;
                if (palette.subPalettes[subPalette]) {
                    colors = palette.subPalettes[subPalette];
                } else {
                    // More categories than palettes, new colors will be created by linear interpolation
                    colors = palette.getLongestSubPalette();
                }
            } else {
                colors = palette.getLongestSubPalette();
            }
            // We need to remove the 'others' color if the palette has it (it is a qualitative palette) and if the input doesn't have a 'others' bucket
            if (palette.tags.includes('qualitative') && !input.othersBucket) {
                colors = colors.slice(0, colors.length - 1);
            }
            return colors;
        } else {
            return palette.colors;
        }
    }
    _postShaderCompile(program, gl) {
<<<<<<< HEAD
        if (this.palette.type == 'sprites') {
            this.palette._postShaderCompile(program, gl);
            super._postShaderCompile(program, gl);
            return;
        }
        if (!this.init) {
            this.init = true;
=======
        this.input._postShaderCompile(program, gl);
        this._getBinding(program).texLoc = gl.getUniformLocation(program, `texRamp${this._uid}`);
        this._getBinding(program).keyMinLoc = gl.getUniformLocation(program, `keyMin${this._uid}`);
        this._getBinding(program).keyWidthLoc = gl.getUniformLocation(program, `keyWidth${this._uid}`);
    }
    _computeTextureIfNeeded() {
        if (this._texCategories !== this.input.numCategories) {
            this._texCategories = this.input.numCategories;

            if (this.input.type == 'category') {
                this.maxKey = this.input.numCategories - 1;
            }
            const width = 256;
            if (this.type == 'color') {
                const pixel = new Uint8Array(4 * width);
                const colors = this._getColorsFromPalette(this.input, this.palette);
                for (let i = 0; i < width; i++) {
                    const vlowRaw = colors[Math.floor(i / (width - 1) * (colors.length - 1))];
                    const vhighRaw = colors[Math.ceil(i / (width - 1) * (colors.length - 1))];
                    const vlow = [vlowRaw.r / 255, vlowRaw.g / 255, vlowRaw.b / 255, vlowRaw.a];
                    const vhigh = [vhighRaw.r / 255, vhighRaw.g / 255, vhighRaw.b / 255, vhighRaw.a];
                    const m = i / (width - 1) * (colors.length - 1) - Math.floor(i / (width - 1) * (colors.length - 1));
                    const v = interpolate({ r: vlow[0], g: vlow[1], b: vlow[2], a: vlow[3] }, { r: vhigh[0], g: vhigh[1], b: vhigh[2], a: vhigh[3] }, m);
                    pixel[4 * i + 0] = v.r * 255;
                    pixel[4 * i + 1] = v.g * 255;
                    pixel[4 * i + 2] = v.b * 255;
                    pixel[4 * i + 3] = v.a * 255;
                }
                this.pixel = pixel;
            } else {
                const pixel = new Float32Array(width);
                const floats = this.palette.floats;
                for (let i = 0; i < width; i++) {
                    const vlowRaw = floats[Math.floor(i / (width - 1) * (floats.length - 1))];
                    const vhighRaw = floats[Math.ceil(i / (width - 1) * (floats.length - 1))];
                    const m = i / (width - 1) * (floats.length - 1) - Math.floor(i / (width - 1) * (floats.length - 1));
                    pixel[i] = ((1. - m) * vlowRaw + m * vhighRaw);
                }
                this.pixel = pixel;
            }
        }
    }
    _computeGLTextureIfNeeded(gl) {
        this._computeTextureIfNeeded();
        if (this._GLtexCategories !== this.input.numCategories) {
            this._GLtexCategories = this.input.numCategories;

            const width = 256;
>>>>>>> db9ce1cc
            this.texture = gl.createTexture();
            gl.bindTexture(gl.TEXTURE_2D, this.texture);
            const pixel = this.pixel;
            if (this.type == 'color') {
                gl.pixelStorei(gl.UNPACK_PREMULTIPLY_ALPHA_WEBGL, false);
                gl.texImage2D(gl.TEXTURE_2D, 0, gl.RGBA,
                    width, 1, 0, gl.RGBA, gl.UNSIGNED_BYTE,
                    pixel);
                gl.texParameteri(gl.TEXTURE_2D, gl.TEXTURE_MIN_FILTER, gl.LINEAR);
                gl.texParameteri(gl.TEXTURE_2D, gl.TEXTURE_MAG_FILTER, gl.LINEAR);
            } else {
                gl.texImage2D(gl.TEXTURE_2D, 0, gl.ALPHA,
                    width, 1, 0, gl.ALPHA, gl.FLOAT,
                    pixel);
                gl.texParameteri(gl.TEXTURE_2D, gl.TEXTURE_MIN_FILTER, gl.NEAREST);
                gl.texParameteri(gl.TEXTURE_2D, gl.TEXTURE_MAG_FILTER, gl.NEAREST);
            }

            gl.texParameteri(gl.TEXTURE_2D, gl.TEXTURE_WRAP_S, gl.CLAMP_TO_EDGE);
            gl.texParameteri(gl.TEXTURE_2D, gl.TEXTURE_WRAP_T, gl.CLAMP_TO_EDGE);
        }
    }
    _preDraw(program, drawMetadata, gl) {
        this._computeGLTextureIfNeeded(gl);
        this.input._preDraw(program, drawMetadata, gl);
        if (this.palette.type == 'sprites') {
            this.palette._preDraw(program, drawMetadata, gl);
            return;
        }
        gl.activeTexture(gl.TEXTURE0 + drawMetadata.freeTexUnit);
        gl.bindTexture(gl.TEXTURE_2D, this.texture);
        gl.uniform1i(this._getBinding(program).texLoc, drawMetadata.freeTexUnit);
        gl.uniform1f(this._getBinding(program).keyMinLoc, (this.minKey));
        gl.uniform1f(this._getBinding(program).keyWidthLoc, (this.maxKey) - (this.minKey));
        drawMetadata.freeTexUnit++;
    }
}

function interpolate(low, high, m) {
    const cielabLow = sRGBToCielab({
        r: low.r,
        g: low.g,
        b: low.b,
        a: low.a,
    });
    const cielabHigh = sRGBToCielab({
        r: high.r,
        g: high.g,
        b: high.b,
        a: high.a,
    });

    const cielabInterpolated = {
        l: (1 - m) * cielabLow.l + m * cielabHigh.l,
        a: (1 - m) * cielabLow.a + m * cielabHigh.a,
        b: (1 - m) * cielabLow.b + m * cielabHigh.b,
        alpha: (1 - m) * cielabLow.alpha + m * cielabHigh.alpha,
    };

    return cielabToSRGB(cielabInterpolated);
}<|MERGE_RESOLUTION|>--- conflicted
+++ resolved
@@ -61,12 +61,7 @@
 
         checkExpression('ramp', 'input', 0, input);
         checkLooseType('ramp', 'input', 0, ['number', 'category'], input);
-<<<<<<< HEAD
-        checkType('ramp', 'palette', 1, ['palette', 'customPalette', 'customPaletteNumber', 'sprites'], palette);
-        // TOCO check that if sprites => input must be cat
-=======
-        checkType('ramp', 'palette', 1, ['palette', 'color-array', 'number-array'], palette);
->>>>>>> db9ce1cc
+        checkType('ramp', 'palette', 1, ['palette', 'color-array', 'number-array', 'sprites'], palette);
 
         super({ input: input });
         this.minKey = 0;
@@ -105,44 +100,8 @@
     _compile(meta) {
         super._compile(meta);
         checkType('ramp', 'input', 0, ['number', 'category'], this.input);
-<<<<<<< HEAD
-        // TODO check that if sprites => input must be cat
-
-        if (this.input.type == 'category') {
-            this.maxKey = this.input.numCategories - 1;
-        }
-        const width = 256;
-        if (this.type == 'color') {
-            const pixel = new Uint8Array(4 * width);
-            const colors = this._getColorsFromPalette(this.input, this.palette);
-            for (let i = 0; i < width; i++) {
-                const vlowRaw = colors[Math.floor(i / (width - 1) * (colors.length - 1))];
-                const vhighRaw = colors[Math.ceil(i / (width - 1) * (colors.length - 1))];
-                const vlow = [vlowRaw.r / 255, vlowRaw.g / 255, vlowRaw.b / 255, vlowRaw.a];
-                const vhigh = [vhighRaw.r / 255, vhighRaw.g / 255, vhighRaw.b / 255, vhighRaw.a];
-                const m = i / (width - 1) * (colors.length - 1) - Math.floor(i / (width - 1) * (colors.length - 1));
-                const v = interpolate({ r: vlow[0], g: vlow[1], b: vlow[2], a: vlow[3] }, { r: vhigh[0], g: vhigh[1], b: vhigh[2], a: vhigh[3] }, m);
-                pixel[4 * i + 0] = v.r * 255;
-                pixel[4 * i + 1] = v.g * 255;
-                pixel[4 * i + 2] = v.b * 255;
-                pixel[4 * i + 3] = v.a * 255;
-            }
-            this.pixel = pixel;
-        } else {
-            const pixel = new Float32Array(width);
-            const floats = this.palette.floats;
-            for (let i = 0; i < width; i++) {
-                const vlowRaw = floats[Math.floor(i / (width - 1) * (floats.length - 1))];
-                const vhighRaw = floats[Math.ceil(i / (width - 1) * (floats.length - 1))];
-                const m = i / (width - 1) * (floats.length - 1) - Math.floor(i / (width - 1) * (floats.length - 1));
-                pixel[i] = ((1. - m) * vlowRaw + m * vhighRaw);
-            }
-            this.pixel = pixel;
-        }
-=======
         this._texCategories = null;
         this._GLtexCategories = null;
->>>>>>> db9ce1cc
     }
     _free(gl) {
         if (this.texture) {
@@ -197,15 +156,11 @@
         }
     }
     _postShaderCompile(program, gl) {
-<<<<<<< HEAD
         if (this.palette.type == 'sprites') {
             this.palette._postShaderCompile(program, gl);
             super._postShaderCompile(program, gl);
             return;
         }
-        if (!this.init) {
-            this.init = true;
-=======
         this.input._postShaderCompile(program, gl);
         this._getBinding(program).texLoc = gl.getUniformLocation(program, `texRamp${this._uid}`);
         this._getBinding(program).keyMinLoc = gl.getUniformLocation(program, `keyMin${this._uid}`);
@@ -254,7 +209,6 @@
             this._GLtexCategories = this.input.numCategories;
 
             const width = 256;
->>>>>>> db9ce1cc
             this.texture = gl.createTexture();
             gl.bindTexture(gl.TEXTURE_2D, this.texture);
             const pixel = this.pixel;
