--- conflicted
+++ resolved
@@ -4,17 +4,10 @@
 /**
  * Evaluates to a hsv color.
  *
-<<<<<<< HEAD
- * @param {Number|Property|number} h - The hue of the color
- * @param {Number|Property|number} s - The saturation of the color
- * @param {Number|Property|number} v - The value (brightness) of the color
+ * @param {Number|number} h - hue of the color in the [0, 1] range
+ * @param {Number|number} s - saturation of the color in the [0, 1] range
+ * @param {Number|number} v - value (brightness) of the color in the [0, 1] range
  * @return {Color}
-=======
- * @param {carto.expressions.Base|number} h - hue of the color in the [0, 1] range
- * @param {carto.expressions.Base|number} s - saturation of the color in the [0, 1] range
- * @param {carto.expressions.Base|number} v - value (brightness) of the color in the [0, 1] range
- * @return {carto.expressions.Base}
->>>>>>> 508671bf
  *
  * @example <caption>Display blue points.</caption>
  * const s = carto.expressions;
@@ -37,19 +30,11 @@
 /**
  * Evaluates to a hsva color.
  *
-<<<<<<< HEAD
- * @param {Number|Property|number} h - The hue of the color
- * @param {Number|Property|number} s - The saturation of the color
- * @param {Number|Property|number} v - The value (brightness) of the color
- * @param {Number|Property|number} a - The alpha value of the color
+ * @param {Number|number} h - hue of the color in the [0, 1] range
+ * @param {Number|number} s - saturation of the color in the [0, 1] range
+ * @param {Number|number} v - value (brightness) of the color in the [0, 1] range
+ * @param {Number|number} a - alpha value of the color in the [0, 1] range
  * @return {Color}
-=======
- * @param {carto.expressions.Base|number} h - hue of the color in the [0, 1] range
- * @param {carto.expressions.Base|number} s - saturation of the color in the [0, 1] range
- * @param {carto.expressions.Base|number} v - value (brightness) of the color in the [0, 1] range
- * @param {carto.expressions.Base|number} a - alpha value of the color in the [0, 1] range
- * @return {carto.expressions.Base}
->>>>>>> 508671bf
  *
  * @example <caption>Display blue points.</caption>
  * const s = carto.expressions;
