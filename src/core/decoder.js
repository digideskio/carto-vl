--- conflicted
+++ resolved
@@ -31,9 +31,9 @@
     throw new Error(`Unimplemented geometry type: '${geomType}'`);
 }
 
-function decodePoint(vertices) {
-    return {
-        vertices: vertices,
+function decodePoint(geometry) {
+    return {
+        vertices: geometry,
         breakpoints: []
     };
 }
@@ -57,13 +57,12 @@
     };
 }
 
-function decodeLine(geom) {
+function decodeLine(geometry) {
     let vertices = [];
     let normals = [];
     let breakpoints = []; // Array of indices (to vertexArray) that separate each feature
-    geom.map(feature => {
+    geometry.map(feature => {
         feature.map(lineString => {
-<<<<<<< HEAD
             addLine(lineString, vertices, normals);
         });
         breakpoints.push(vertices.length);    
@@ -130,24 +129,6 @@
                             turnLeft ? nextNormal : neg(prevNormal),
                             turnLeft ? prevNormal : neg(nextNormal)]
                     );   
-=======
-            // Create triangulation
-
-            for (let i = 0; i < lineString.length - 2; i += 2) {
-                const a = [lineString[i + 0], lineString[i + 1]];
-                const b = [lineString[i + 2], lineString[i + 3]];
-                const normal = getLineNormal(b, a);
-                let na = normal;
-                let nb = normal;
-
-                if (i > 0) {
-                    const prev = [lineString[i - 2], lineString[i - 1]];
-                    na = getJointNormal(prev, a, b) || na;
-                }
-                if (i < lineString.length - 4) {
-                    const next = [lineString[i + 4], lineString[i + 5]];
-                    nb = getJointNormal(a, b, next) || nb;
->>>>>>> f790973e
                 }
             }
             
@@ -158,7 +139,6 @@
         }
     }
 
-<<<<<<< HEAD
     function addTriangle(p, n) {
         vertices.push(p[0][0], p[0][1]);
         vertices.push(p[1][0], p[1][1]);
@@ -191,31 +171,6 @@
     const sin = v[0] * u[1] - v[1] * u[0];
     const factor = Math.abs(sin);
     const miterJoin = factor > 0.866; // 60 deg
-=======
-                // First triangle
-
-                normals.push(-na[0], -na[1]);
-                normals.push(na[0], na[1]);
-                normals.push(-nb[0], -nb[1]);
-
-                vertices.push(a[0], a[1]);
-                vertices.push(a[0], a[1]);
-                vertices.push(b[0], b[1]);
-
-                // Second triangle
-
-                normals.push(na[0], na[1]);
-                normals.push(nb[0], nb[1]);
-                normals.push(-nb[0], -nb[1]);
-
-                vertices.push(a[0], a[1]);
-                vertices.push(b[0], b[1]);
-                vertices.push(b[0], b[1]);
-            }
-        });
-        breakpoints.push(vertices.length);
-    });
->>>>>>> f790973e
     return {
         turnLeft: sin > 0,
         joinNormal: miterJoin && neg([
