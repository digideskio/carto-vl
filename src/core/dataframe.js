--- conflicted
+++ resolved
@@ -150,11 +150,7 @@
                 });
                 // Don't repeat a feature if we the point is on a shared (by two triangles) edge
                 // Also, don't waste CPU cycles
-<<<<<<< HEAD
                 i = breakpoints[featureIndex] - 6;
-=======
-                i = breakpoints[featureID] - 6;
->>>>>>> a22cf86c
             }
         }
         return features;
@@ -195,11 +191,7 @@
                 });
                 // Don't repeat a feature if we the point is on a shared (by two triangles) edge
                 // Also, don't waste CPU cycles
-<<<<<<< HEAD
                 i = breakpoints[featureIndex] - 6;
-=======
-                i = breakpoints[featureID] - 6;
->>>>>>> a22cf86c
             }
         }
         return features;
