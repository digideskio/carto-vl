--- conflicted
+++ resolved
@@ -1,24 +1,20 @@
-<<<<<<< HEAD
-import * as rendererGLSL from './renderer';
-import * as aaBlenderGLSL from './aaBlender';
-import ShaderCache from './shader-cache';
+import ShaderCache from './Cache';
 
 import * as stylerGLSL from './styler';
 
 const shaderCache = new ShaderCache();
-=======
 import AntiAliasingShader from './common/AntiAliasingShader';
 
 import LineShader from './geometry/LineShader';
 import PointShader from './geometry/PointShader';
 import TriangleShader from './geometry/TriangleShader';
->>>>>>> db9ce1cc
 
 import ColorShader from './style/ColorShader';
 import WidthShader from './style/WidthShader';
 import FilterShader from './style/FilterShader';
 
-<<<<<<< HEAD
+let programID = 0;
+
 export const styleColorGLSL = {VS: stylerGLSL.VS,
     FS: stylerGLSL.FS.replace('$style_inline', '$color_inline').replace('$style_preface', '$color_preface')
 };
@@ -74,60 +70,7 @@
     this.programID = programID++;
 }
 
-class AABlender {
-    constructor(gl) {
-        compileProgram.call(this, gl, aaBlenderGLSL.VS, aaBlenderGLSL.FS);
-        this.vertexAttribute = gl.getAttribLocation(this.program, 'vertex');
-        this.readTU = gl.getUniformLocation(this.program, 'aaTex');
-    }
-}
-
-class Point {
-    constructor(gl) {
-        compileProgram.call(this, gl, rendererGLSL.point.VS, rendererGLSL.point.FS);
-        this.vertexPositionAttribute = gl.getAttribLocation(this.program, 'vertexPosition');
-        this.featureIdAttr = gl.getAttribLocation(this.program, 'featureID');
-        this.vertexScaleUniformLocation = gl.getUniformLocation(this.program, 'vertexScale');
-        this.vertexOffsetUniformLocation = gl.getUniformLocation(this.program, 'vertexOffset');
-        this.colorTexture = gl.getUniformLocation(this.program, 'colorTex');
-        this.colorStrokeTexture = gl.getUniformLocation(this.program, 'colorStrokeTex');
-        this.strokeWidthTexture = gl.getUniformLocation(this.program, 'strokeWidthTex');
-        this.widthTexture = gl.getUniformLocation(this.program, 'widthTex');
-        this.orderMinWidth = gl.getUniformLocation(this.program, 'orderMinWidth');
-        this.orderMaxWidth = gl.getUniformLocation(this.program, 'orderMaxWidth');
-        this.filterTexture = gl.getUniformLocation(this.program, 'filterTex');
-        this.devicePixelRatio = gl.getUniformLocation(this.program, 'devicePixelRatio');
-    }
-}
-class Tri {
-    constructor(gl) {
-        compileProgram.call(this, gl, rendererGLSL.tris.VS, rendererGLSL.tris.FS);
-        this.vertexPositionAttribute = gl.getAttribLocation(this.program, 'vertexPosition');
-        this.featureIdAttr = gl.getAttribLocation(this.program, 'featureID');
-        this.vertexScaleUniformLocation = gl.getUniformLocation(this.program, 'vertexScale');
-        this.vertexOffsetUniformLocation = gl.getUniformLocation(this.program, 'vertexOffset');
-        this.colorTexture = gl.getUniformLocation(this.program, 'colorTex');
-        this.filterTexture = gl.getUniformLocation(this.program, 'filterTex');
-    }
-}
-class Line {
-    constructor(gl) {
-        compileProgram.call(this, gl, rendererGLSL.line.VS, rendererGLSL.line.FS);
-        this.vertexPositionAttribute = gl.getAttribLocation(this.program, 'vertexPosition');
-        this.featureIdAttr = gl.getAttribLocation(this.program, 'featureID');
-        this.normalAttr = gl.getAttribLocation(this.program, 'normal');
-        this.vertexScaleUniformLocation = gl.getUniformLocation(this.program, 'vertexScale');
-        this.vertexOffsetUniformLocation = gl.getUniformLocation(this.program, 'vertexOffset');
-        this.colorTexture = gl.getUniformLocation(this.program, 'colorTex');
-        this.widthTexture = gl.getUniformLocation(this.program, 'widthTex');
-        this.filterTexture = gl.getUniformLocation(this.program, 'filterTex');
-        this.normalScale = gl.getUniformLocation(this.program, 'normalScale');
-    }
-}
-=======
-
 const AABlender = AntiAliasingShader;
->>>>>>> db9ce1cc
 
 const renderer = {
     createPointShader: gl => new PointShader(gl),
@@ -135,7 +78,6 @@
     createLineShader: gl => new LineShader(gl),
 };
 
-<<<<<<< HEAD
 // TODO remove class nonsense
 
 function compileProgram2(gl, glslVS, glslFS) {
@@ -180,12 +122,11 @@
     shader.resolution = gl.getUniformLocation(shader.program, 'resolution');
     return shader;
 }
-=======
+
 const styler = {
     createColorShader: (gl, preface, inline) => new ColorShader(gl, preface, inline),
     createWidthShader: (gl, preface, inline) => new WidthShader(gl, preface, inline),
     createFilterShader: (gl, preface, inline) => new FilterShader(gl, preface, inline)
 };
->>>>>>> db9ce1cc
 
-export { renderer, AABlender };+export { renderer, AABlender, styler };