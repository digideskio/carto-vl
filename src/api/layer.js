import * as _ from 'lodash';

import SourceBase from './source/base';
import Style from './style';
import CartoMap from './map';
import getCMIntegrator from './integrator/carto';
import getMGLIntegrator from './integrator/mapbox-gl';
import CartoValidationError from './error-handling/carto-validation-error';
import { cubic } from '../core/style/functions';

/**
 * Responsabilities: rely style changes into MNS source notifications, notify renderer about style changes, notify source about viewport changes,
 * rely dataframes to renderer, configure visibility for all source dataframes, set up MGL integration (opionally)
 */

export default class Layer {

    /**
     * Create a carto.Layer.
     *
     *
     * @param {string} id
     * @param {carto.source.Base} source
     * @param {carto.Style} style
     *
     * @example
     * new carto.Layer('layer0', source, style);
     *
     * @fires CartoError
     *
     * @constructor Layer
     * @memberof carto
     * @api
     */
    constructor(id, source, style) {
        this._checkId(id);
        this._checkSource(source);
        this._checkStyle(style);

        this._lastViewport = null;
        this._lastMNS = null;
        this._integrator = null;
        this._dataframes = [];

        this._id = id;
        this.setSource(source);
        this.setStyle(style);

        console.log('L', this);

        this.paintCallback = () => {
            this._dataframes.map(
                dataframe => {
                    dataframe.setStyle(this._style);
                    dataframe.visible = dataframe.active;
                });
            this._integrator.renderer.refresh(Number.NaN);
            this._dataframes.map(
                dataframe => {
                    dataframe.visible = false;
                });
        };
    }

    /**
     * Set a new source for this layer.
     *
     * @param {carto.source.Base} source - New source
     *
     * @memberof carto.Layer
     * @api
     */
    setSource(source) {
        this._checkSource(source);
        source.bindLayer(
            dataframe => {
                this._dataframes.push(dataframe);
                this._integrator.renderer.addDataframe(dataframe);
                this._integrator.invalidateWebGLState();
            },
            dataframe => {
                this._dataframes = this._dataframes.filter(d => d !== dataframe);
                this._integrator.renderer.removeDataframe(dataframe);
                this._integrator.invalidateWebGLState();
            }
        );
        if (this._source && this._source !== source) {
            this._source.free();
        }
        this._source = source;
    }

    /**
     * Set a new style for this layer.
     *
     * @param {carto.Style} style - New style
     *
     * @memberof carto.Layer
     * @api
     */
    setStyle(style) {
        this._checkStyle(style);
        if (this._style) {
            this._style.onChange(null);
        }
        this._style = style;
        this._style.onChange(this._styleChanged.bind(this));
        // Force style changed event
        this._styleChanged();
    }

    /**
     * Blend the current style with another style
     *
     * @param {carto.Style} style - style to blend to
     *
     * @memberof carto.Layer
     * @api
     */
    blendToStyle(style, ms = 400, interpolator = cubic) {
        this._checkStyle(style);
        if (this._style) {
            style.getColor().blendFrom(this._style.getColor(), ms, interpolator);
            style.getStrokeColor().blendFrom(this._style.getStrokeColor(), ms, interpolator);
            style.getWidth().blendFrom(this._style.getWidth(), ms, interpolator);
            style.getStrokeWidth().blendFrom(this._style.getStrokeWidth(), ms, interpolator);
            this._style.onChange(null);
        }
        this._style = style;
        this._style.onChange(this._styleChanged.bind(this));
        // Force style changed event
        this._styleChanged();
    }

    /**
     * Add this layer to a map.
     *
     * @param {mapboxgl.Map} map
     * @param {string} beforeLayerID
     *
     * @memberof carto.Layer
     * @api
     */
    addTo(map, beforeLayerID) {
        if (this._isCartoMap(map)) {
            this._addToCartoMap(map, beforeLayerID);
        } else if (this._isMGLMap(map)) {
            this._addToMGLMap(map, beforeLayerID);
        } else {
            throw new CartoValidationError('layer', 'nonValidMap');
        }
    }

    hasDataframes() {
        return this._dataframes.length > 0;
    }

    getId() {
        return this._id;
    }

    getSource() {
        return this._source;
    }

    getStyle() {
        return this._style;
    }

    _isCartoMap(map) {
        return map instanceof CartoMap;
    }

    _isMGLMap() {
        // TODO: implement this
        return true;
    }

    _addToCartoMap(map, beforeLayerID) {
        this._integrator = getCMIntegrator(map);
        this._integrator.addLayer(this, beforeLayerID);
    }

    _addToMGLMap(map, beforeLayerID) {
<<<<<<< HEAD
        const onMapLoaded = () => {
            this._mglIntegrator = getMGLIntegrator(map);
            this._mglIntegrator.addLayer(this._id, beforeLayerID, this._getData.bind(this), () => {
                this._dataframes.map(
                    dataframe => {
                        dataframe.setStyle(this._style);
                        dataframe.visible = dataframe.active;
                    });
                this._mglIntegrator.renderer.refresh(Number.NaN);
                this._dataframes.map(
                    dataframe => {
                        dataframe.visible = false;
                    });
            });
        };

        if (map.isStyleLoaded()) {
            onMapLoaded();
        } else {
            map.on('load', onMapLoaded);
        }
=======
        if (map.loaded()) {
            this._onMapLoaded(map, beforeLayerID);
        } else {
            map.on('load', () => {
                this._onMapLoaded(map, beforeLayerID);
            });
        }
    }

    _onMapLoaded(map, beforeLayerID) {
        this._integrator = getMGLIntegrator(map);
        this._integrator.addLayer(this, beforeLayerID);
>>>>>>> b20a4258
    }

    _styleChanged() {
        if (!(this._integrator && this._integrator.invalidateWebGLState)) {
            return;
        }
        this.requestData();
        const originalPromise = this.metadataPromise;
        this.metadataPromise.then(metadata => {
            // We should only compile the shaders if the metadata came from the original promise
            // if not, we would be compiling with a stale metadata
            if (originalPromise == this.metadataPromise) {
                this._style._compileColorShader(this._integrator.renderer.gl, metadata);
                this._style._compileWidthShader(this._integrator.renderer.gl, metadata);
                this._style._compileStrokeColorShader(this._integrator.renderer.gl, metadata);
                this._style._compileStrokeWidthShader(this._integrator.renderer.gl, metadata);
            }
        });
    }

    _checkId(id) {
        if (_.isUndefined(id)) {
            throw new CartoValidationError('layer', 'idRequired');
        }
        if (!_.isString(id)) {
            throw new CartoValidationError('layer', 'idStringRequired');
        }
        if (_.isEmpty(id)) {
            throw new CartoValidationError('layer', 'nonValidId');
        }
    }

    _checkSource(source) {
        if (_.isUndefined(source)) {
            throw new CartoValidationError('layer', 'sourceRequired');
        }
        if (!(source instanceof SourceBase)) {
            throw new CartoValidationError('layer', 'nonValidSource');
        }
    }

    _checkStyle(style) {
        if (_.isUndefined(style)) {
            throw new CartoValidationError('layer', 'styleRequired');
        }
        if (!(style instanceof Style)) {
            throw new CartoValidationError('layer', 'nonValidStyle');
        }
    }

    _getViewport() {
        if (this._integrator) {
            return this._integrator.renderer.getBounds();
        }
        throw new Error('?');
    }

    requestData() {
        if (!this._integrator.invalidateWebGLState) {
            return;
        }
        const r = this._source.requestData(this._getViewport(), this._style.getMinimumNeededSchema(),
            this._style.getResolution());
        if (r) {
            this.metadataPromise = r;
            r.then(() => this._styleChanged());
        }
    }

    getNumFeatures() {
        return this._dataframes.filter(d => d.active).map(d => d.numFeatures).reduce((x, y) => x + y, 0);
    }

    //TODO free layer resources
}<|MERGE_RESOLUTION|>--- conflicted
+++ resolved
@@ -182,30 +182,7 @@
     }
 
     _addToMGLMap(map, beforeLayerID) {
-<<<<<<< HEAD
-        const onMapLoaded = () => {
-            this._mglIntegrator = getMGLIntegrator(map);
-            this._mglIntegrator.addLayer(this._id, beforeLayerID, this._getData.bind(this), () => {
-                this._dataframes.map(
-                    dataframe => {
-                        dataframe.setStyle(this._style);
-                        dataframe.visible = dataframe.active;
-                    });
-                this._mglIntegrator.renderer.refresh(Number.NaN);
-                this._dataframes.map(
-                    dataframe => {
-                        dataframe.visible = false;
-                    });
-            });
-        };
-
         if (map.isStyleLoaded()) {
-            onMapLoaded();
-        } else {
-            map.on('load', onMapLoaded);
-        }
-=======
-        if (map.loaded()) {
             this._onMapLoaded(map, beforeLayerID);
         } else {
             map.on('load', () => {
@@ -217,7 +194,6 @@
     _onMapLoaded(map, beforeLayerID) {
         this._integrator = getMGLIntegrator(map);
         this._integrator.addLayer(this, beforeLayerID);
->>>>>>> b20a4258
     }
 
     _styleChanged() {
