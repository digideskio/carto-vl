--- conflicted
+++ resolved
@@ -41,13 +41,8 @@
         this._init(id, source, viz);
     }
 
-<<<<<<< HEAD
-    _init(id, source, style) {
-        style._boundLayer = this;
-=======
     _init(id, source, viz) {
         viz._boundLayer = this;
->>>>>>> 5839f385
         this.state = 'init';
         this._id = id;
 
@@ -344,9 +339,6 @@
         if (viz._boundLayer && viz._boundLayer !== this) {
             throw new CartoValidationError('layer', 'sharedViz');
         }
-        if (style._boundLayer && style._boundLayer !== this) {
-            throw new CartoValidationError('layer', 'sharedStyle');
-        }
     }
 
     _getViewport() {
