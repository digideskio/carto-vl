--- conflicted
+++ resolved
@@ -55,31 +55,14 @@
 
         this.metadata = null;
         this._renderLayer = new RenderLayer();
-<<<<<<< HEAD
-=======
         this.state = 'init';
         this.isLoaded = false;
-        console.log('L', this);
->>>>>>> 2781d864
 
         this.update(source, style);
     }
 
-<<<<<<< HEAD
     on(eventType, callback) {
         return this._emitter.on(eventType, callback);
-=======
-        this.paintCallback = () => {
-            if (this._style && this._style.colorShader) {
-                this._renderLayer.style = this._style;
-                this._integrator.renderer.renderLayer(this._renderLayer);
-            }
-            if (!this.isLoaded && this.state == 'dataLoaded') {
-                this._fire('loaded');
-                this.isLoaded = true;
-            }
-        };
->>>>>>> 2781d864
     }
 
     off(eventType, callback) {
@@ -267,9 +250,9 @@
             this._renderLayer.style = this._style;
             this._integrator.renderer.renderLayer(this._renderLayer);
         }
-        if (this.state == 'dataLoaded') {
-            this.state = 'dataPainted';
+        if (!this.isLoaded && this.state == 'dataLoaded') {
             this._fire('loaded');
+            this.isLoaded = true;
         }
     }
 
