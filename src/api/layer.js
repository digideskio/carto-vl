import * as _ from 'lodash';

import SourceBase from './source/base';
import Style from './style';
import getMGLIntegrator from './integration/mapbox-gl';
import CartoValidationError from './error-handling/carto-validation-error';

/**
 * Responsabilities: rely style changes into MNS source notifications, notify renderer about style changes, notify source about viewport changes,
 * rely dataframes to renderer, configure visibility for all source dataframes, set up MGL integration (opionally)
 */


export default class Layer {

    constructor(id, source, style) {
        this._checkId(id);
        this._checkSource(source);
        this._checkStyle(style);

        this._lastViewport = null;
        this._lastMNS = null;
        this._mglIntegrator = null;
        this._dataframes = [];

        this._id = id;
        this.setSource(source);
        this.setStyle(style);

        console.log('L', this);
    }

    /**
     * Set a new source for this layer.
     *
     * @param {carto.source.Base} source - New source
     *
     * @api
     */
    setSource(source) {
        this._checkSource(source);
        source.bindLayer(
            dataframe => {
                this._dataframes.push(dataframe);
                this._mglIntegrator.renderer.addDataframe(dataframe);
                this._mglIntegrator.invalidateMGLWebGLState();
            },
            dataframe => {
                this._dataframes = this._dataframes.filter(d => d !== dataframe);
                this._mglIntegrator.renderer.removeDataframe(dataframe);
                this._mglIntegrator.invalidateMGLWebGLState();
            }
        );
        if (this._source && this._source !== source) {
            this._source._free();
        }
        this._source = source;
    }

    /**
     * Set a new style for this layer.
     *
     * @param {carto.Style} style - New style
     *
     * @api
     */
    setStyle(style) {
        this._checkStyle(style);
        if (this._style) {
            this._style.onChange(null);
        }
        this._style = style;
        this._style.onChange(this._styleChanged.bind(this));
        // Force style changed event
        this._styleChanged();
    }

    /**
     * Add this layer to a map.
     *
     * @param {mapboxgl.Map} map
     * @param {string} beforeLayerID
     *
     * @api
     */
    addTo(map, beforeLayerID) {
        if (this._isMGLMap(map)) {
            this._addToMGLMap(map, beforeLayerID);
        }
        else {
            throw new Error('layer', 'nonValidMap');
        }
    }

    _isMGLMap() {
        // TODO: implement this
        return true;
    }

    _addToMGLMap(map, beforeLayerID) {
        map.on('load', () => {
            this._mglIntegrator = getMGLIntegrator(map);
            this._mglIntegrator.addLayer(this._id, beforeLayerID, this._getData.bind(this), () => {
                this._dataframes.map(
                    dataframe => {
                        dataframe.setStyle(this._style);
                        dataframe.visible = true;
                    });
                this._mglIntegrator.renderer.refresh(Number.NaN);
                this._dataframes.map(
                    dataframe => {
                        dataframe.visible = false;
                    });
            });
        });
    }

    _styleChanged() {
        if (!(this._mglIntegrator && this._mglIntegrator.invalidateMGLWebGLState)) {
            return;
        }
        this._getData();
        const originalPromise = this.metadataPromise;
        this.metadataPromise.then(metadata => {
            // We should only compile the shaders if the metadata came from the original promise
            // if not, we would be compiling with a stale metadata
            if (originalPromise == this.metadataPromise) {
                this._style._compileColorShader(this._mglIntegrator.renderer.gl, metadata);
                this._style._compileWidthShader(this._mglIntegrator.renderer.gl, metadata);
                this._style._compileStrokeColorShader(this._mglIntegrator.renderer.gl, metadata);
                this._style._compileStrokeWidthShader(this._mglIntegrator.renderer.gl, metadata);
            }
        });
    }

    _checkId(id) {
        if (_.isUndefined(id)) {
            throw new CartoValidationError('layer', 'idRequired');
        }
        if (!_.isString(id)) {
            throw new CartoValidationError('layer', 'idStringRequired');
        }
        if (_.isEmpty(id)) {
            throw new CartoValidationError('layer', 'nonValidId');
        }
    }

    _checkSource(source) {
        if (_.isUndefined(source)) {
            throw new CartoValidationError('layer', 'sourceRequired');
        }
        if (!(source instanceof SourceBase)) {
            throw new CartoValidationError('layer', 'nonValidSource');
        }
    }

    _checkStyle(style) {
        if (_.isUndefined(style)) {
            throw new CartoValidationError('layer', 'styleRequired');
        }
        if (!(style instanceof Style)) {
            throw new CartoValidationError('layer', 'nonValidStyle');
        }
    }

    _getViewport() {
        if (this._mglIntegrator) {
            return this._mglIntegrator.renderer.getBounds();
        }
        throw new Error('?');
    }

    _getData() {
        if (!this._mglIntegrator.invalidateMGLWebGLState) {
            return;
        }
        const r = this._source.requestData(this._getViewport(), this._style.getMinimumNeededSchema());
        if (r) {
            this.metadataPromise = r;
            r.then(() => this._styleChanged());
        }
    }
<<<<<<< HEAD

=======
    addTo(map, beforeLayerID) {
        // TODO check map type
        this._addToMGLMap(map, beforeLayerID);
    }
    _addToMGLMap(map, beforeLayerID) {
        map.on('load', () => {
            this._mglIntegrator = getMGLIntegrator(map);
            this._mglIntegrator.addLayer(this._name, beforeLayerID, this._getData.bind(this), () => {
                this._dataframes.map(
                    dataframe => {
                        dataframe.setStyle(this._style);
                        dataframe.visible = dataframe.active;
                    });
                this._mglIntegrator.renderer.refresh(Number.NaN);
                this._dataframes.map(
                    dataframe => {
                        dataframe.visible = false;
                    });
            });
        });
    }
>>>>>>> dd39986a
    //TODO free layer resources
}<|MERGE_RESOLUTION|>--- conflicted
+++ resolved
@@ -104,7 +104,7 @@
                 this._dataframes.map(
                     dataframe => {
                         dataframe.setStyle(this._style);
-                        dataframe.visible = true;
+                        dataframe.visible = dataframe.active;
                     });
                 this._mglIntegrator.renderer.refresh(Number.NaN);
                 this._dataframes.map(
@@ -180,30 +180,6 @@
             r.then(() => this._styleChanged());
         }
     }
-<<<<<<< HEAD
 
-=======
-    addTo(map, beforeLayerID) {
-        // TODO check map type
-        this._addToMGLMap(map, beforeLayerID);
-    }
-    _addToMGLMap(map, beforeLayerID) {
-        map.on('load', () => {
-            this._mglIntegrator = getMGLIntegrator(map);
-            this._mglIntegrator.addLayer(this._name, beforeLayerID, this._getData.bind(this), () => {
-                this._dataframes.map(
-                    dataframe => {
-                        dataframe.setStyle(this._style);
-                        dataframe.visible = dataframe.active;
-                    });
-                this._mglIntegrator.renderer.refresh(Number.NaN);
-                this._dataframes.map(
-                    dataframe => {
-                        dataframe.visible = false;
-                    });
-            });
-        });
-    }
->>>>>>> dd39986a
     //TODO free layer resources
 }