--- conflicted
+++ resolved
@@ -15,15 +15,14 @@
         this._client = new Windshaft(this);
     }
 
-<<<<<<< HEAD
     initialize(columns, auth, config) {
         columns = columns || {};
-        columns = {
+        this._columns = {
             columns: columns.columns || [],
             aggregated_columns: columns.aggregated_columns || {}
         };
-        auth = auth || getDefaultAuth();
-        config = config || getDefaultConfig();
+        this._auth = auth || getDefaultAuth();
+        this._config = config || getDefaultConfig();
         this._checkColumns(columns);
         checkAuth(auth);
         checkConfig(config);
@@ -31,16 +30,6 @@
         this._apiKey = auth.apiKey;
         this._username = auth.username;
         this._serverURL = this._generateURL(auth, config);
-=======
-    initialize(auth, config) {
-        this._auth = auth || getDefaultAuth();
-        this._config = config || getDefaultConfig();
-        checkAuth(this._auth);
-        checkConfig(this._config);
-        this._apiKey = this._auth.apiKey;
-        this._username = this._auth.username;
-        this._serverURL = this._generateURL(this._auth, this._config);
->>>>>>> 51e1f4a4
     }
 
     bindLayer(...args) {
