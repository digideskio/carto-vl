--- conflicted
+++ resolved
@@ -634,50 +634,6 @@
         return new Metadata(categoryIDs, columns, featureCount, stats.sample, geomType, aggregation.mvt);
     }
 
-<<<<<<< HEAD
-    async getDatesTypes(names, query, conf) {
-        if (names.length == 0) {
-            return [];
-        }
-        const aggFns = ['min', 'max'];
-        const datesSelect = names.map(name =>
-            aggFns.map(fn => `${fn}(${name}) AS ${name}_${fn}`)
-        ).join();
-        const numericsQuery = `SELECT ${datesSelect} FROM ${query};`;
-        const response = await getSQL(numericsQuery, conf);
-        const json = await response.json();
-        return names.map(name => {
-            return {
-                name,
-                type: 'date',
-                min: this._getDateFromStr(json.rows[0][`${name}_min`]),
-                max: this._getDateFromStr(json.rows[0][`${name}_max`]),
-            };
-        }
-        );
-    }
-
-    async getCategoryTypes(names, query, conf) {
-        return Promise.all(names.map(async name => {
-            const catQuery = `SELECT COUNT(*), ${name} AS name FROM ${query} GROUP BY ${name} ORDER BY COUNT(*) DESC;`;
-            const response = await getSQL(catQuery, conf);
-            const json = await response.json();
-            let counts = [];
-            let names = [];
-            json.rows.map(row => {
-                counts.push(row.count);
-                names.push(row.name);
-            });
-            return {
-                name,
-                type: 'string',
-                categoryNames: names,
-                categoryCounts: counts
-            };
-        }));
-    }
-=======
->>>>>>> ee82f5ef
 }
 
 
