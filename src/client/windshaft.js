import * as R from '../core/renderer';
import * as rsys from './rsys';
import Dataframe from '../core/dataframe';
import * as Protobuf from 'pbf';
import * as LRU from 'lru-cache';
import * as windshaftFiltering from './windshaft-filtering';
import { VectorTile } from '@mapbox/vector-tile';
import Metadata from '../core/metadata';

const SAMPLE_ROWS = 1000;
const MIN_FILTERING = 2000000;

// Get dataframes <- MVT <- Windshaft
// Get metadata
// Instantiate map Windshaft
// Requrest SQL API (temp)
// Cache dataframe

export default class Windshaft {

    constructor(source) {
        this._source = source;

        this._exclusive = true;

        this._requestGroupID = 0;
        this._oldDataframes = [];
        this._MNS = null;
        this._promiseMNS = null;
        this._categoryStringToIDMap = {};
        this._numCategories = 0;
        const lruOptions = {
            max: 1000
            // TODO improve cache length heuristic
            , length: function () { return 1; }
            , dispose: (key, promise) => {
                promise.then(dataframe => {
                    if (!dataframe.empty) {
                        dataframe.free();
                        this._removeDataframe(dataframe);
                    }
                });
            }
            , maxAge: 1000 * 60 * 60
        };
        this.cache = LRU(lruOptions);
        this.inProgressInstantiations = {};
    }

    _bindLayer(addDataframe, removeDataframe, dataLoadedCallback) {
        this._addDataframe = addDataframe;
        this._removeDataframe = removeDataframe;
        this._dataLoadedCallback = dataLoadedCallback;
    }

    _getInstantiationID(MNS, resolution, filtering, choices) {
        return JSON.stringify({
            MNS,
            resolution,
            filtering: choices.backendFilters ? filtering : null,
            choices: choices
        });
    }

    /**
     * Should be called whenever the viz changes (even if metadata is not going to be used)
     * This not only computes metadata: it also updates the map (instantiates) for the new viz if needed
     * Returns  a promise to a Metadata
     * @param {*} viz
     */
    async getMetadata(viz) {
        const MNS = viz.getMinimumNeededSchema();
        const resolution = viz.resolution;
        const filtering = windshaftFiltering.getFiltering(viz, { exclusive: this._exclusive });
        // Force to include `cartodb_id` in the MNS columns.
        // TODO: revisit this request to Maps API
        if (!MNS.columns.includes('cartodb_id')) {
            MNS.columns.push('cartodb_id');
        }
        if (this._needToInstantiate(MNS, resolution, filtering)) {
            const instantiationData = await this._repeatableInstantiate(MNS, resolution, filtering);
            this._updateStateAfterInstantiating(instantiationData);
        }
        return this.metadata;
    }

    /**
     * After calling getMetadata(), data for a viewport can be obtained with this function.
     * So long as the viz doesn't change, getData() can be called repeatedly for different
     * viewports. If viz changes getMetadata() should be called before requesting data
     * for the new viz.
     * @param {*} viewport
     */
    getData(viewport) {
        if (this._isInstantiated()) {
            const tiles = rsys.rTiles(viewport);
            this._getTiles(tiles);
        }
    }


    _getTiles(tiles) {
        this._requestGroupID++;
        var completedTiles = [];
        var needToComplete = tiles.length;
        const requestGroupID = this._requestGroupID;
        tiles.forEach(t => {
            const { x, y, z } = t;
            this.getDataframe(x, y, z).then(dataframe => {
                if (dataframe.empty) {
                    needToComplete--;
                } else {
                    completedTiles.push(dataframe);
                }
                if (completedTiles.length == needToComplete && requestGroupID == this._requestGroupID) {
                    this._oldDataframes.map(d => d.active = false);
                    completedTiles.map(d => d.active = true);
                    this._oldDataframes = completedTiles;
                    this._dataLoadedCallback();
                }
            });
        });
    }

    /**
     * Check if the map needs to be reinstantiated
     * This happens:
     *  - When the minimun required schema changed.
     *  - When the resolution changed.
     *  - When the filter conditions changed and the dataset should be server-filtered.
     */
    _needToInstantiate(MNS, resolution, filtering) {
        if (!this.metadata) {
            return true;
        }
        return !R.schema.equals(this._MNS, MNS) || resolution != this.resolution || (JSON.stringify(filtering) != JSON.stringify(this.filtering) && this.metadata.featureCount > MIN_FILTERING);
    }

    _isInstantiated() {
        return !!this.metadata;
    }

    _getCategoryIDFromString(category, readonly = true) {
        if (category === undefined) {
            category = 'null';
        }
        if (this._categoryStringToIDMap[category] !== undefined) {
            return this._categoryStringToIDMap[category];
        }
        if (readonly) {
            console.warn(`category ${category} not present in metadata`);
            return -1;
        }
        this._categoryStringToIDMap[category] = this._numCategories;
        this._numCategories++;
        return this._categoryStringToIDMap[category];
    }

    _intantiationChoices(metadata) {
        let choices = {
            // default choices
            backendFilters: true,
            castColumns: []
        };
        if (metadata) {
            if (metadata.featureCount >= 0) {
                choices.backendFilters = metadata.featureCount > MIN_FILTERING;
            }
            if (metadata.columns) {
                choices.castColumns = metadata.columns.filter(c => c.type == 'date').map(c => c.name);
            }
        }
        return choices;
    }

    async _instantiateUncached(MNS, resolution, filters, choices = { backendFilters: true, castColumns: [] }, overrideMetadata = null) {
        const conf = this._getConfig();
        const agg = await this._generateAggregation(MNS, resolution);
        let select = this._buildSelectClause(MNS, choices.castColumns);
        let aggSQL = this._buildQuery(select);

        const query = `(${aggSQL}) AS tmp`;

        let backendFilters = choices.backendFilters ? filters : null;

        if (backendFilters && this._requiresAggregation(MNS)) {
            agg.filters = windshaftFiltering.getAggregationFilters(backendFilters);
            if (!this._exclusive) {
                backendFilters = null;
            }
        }
        if (backendFilters) {
            aggSQL = this._buildQuery(select, backendFilters);
        }

        let { url, metadata } = await this._getInstantiationPromise(query, conf, agg, aggSQL, overrideMetadata);

        return { MNS, resolution, filters, metadata, urlTemplate: url };
    }

    _updateStateAfterInstantiating({ MNS, resolution, filters, metadata, urlTemplate }) {
        this._checkLayerMeta(MNS);
        this._oldDataframes = [];
        this.cache.reset();
        this.urlTemplate = urlTemplate;
        console.log("SETTING MD", metadata);
        this.metadata = metadata;
        this._MNS = MNS;
        this.filtering = filters;
        this.resolution = resolution;
    }

    async _instantiate(MNS, resolution, filters, choices, metadata) {
        if (this.inProgressInstantiations[this._getInstantiationID(MNS, resolution, filters, choices)]) {
            return this.inProgressInstantiations[this._getInstantiationID(MNS, resolution, filters, choices)];
        }
        const instantiationPromise = this._instantiateUncached(MNS, resolution, filters, choices, metadata);
        this.inProgressInstantiations[this._getInstantiationID(MNS, resolution, filters, choices)] = instantiationPromise;
        return instantiationPromise;
    }

    async _repeatableInstantiate(MNS, resolution, filters) {
        // TODO: we shouldn't reinstantiate just to not apply backend filters
        // (we'd need to add a choice comparison function argument to repeatablePromise)
        let finalMetadata = null;
        const initialChoices = this._intantiationChoices(this.metadata);
        const finalChoices = instantiation => {
            // first instantiation metadata is kept
            finalMetadata = instantiation.metadata;
            return this._intantiationChoices(instantiation.metadata);
        };
        return repeatablePromise(initialChoices, finalChoices, choices => this._instantiate(MNS, resolution, filters, choices, finalMetadata));
    }

    _checkLayerMeta(MNS) {
        if (!this._isAggregated()) {
            if (this._requiresAggregation(MNS)) {
                throw new Error('Aggregation not supported for this dataset');
            }
        }
    }

    _isAggregated() {
        return this.metadata && this.metadata.isAggregated;
    }

    _requiresAggregation(MNS) {
        return MNS.columns.some(column => R.schema.column.isAggregated(column));
    }

    _generateAggregation(MRS, resolution) {
        let aggregation = {
            columns: {},
            dimensions: {},
            placement: 'centroid',
            resolution: resolution,
            threshold: 1,
        };

        MRS.columns
            .forEach(name => {
                if (name !== 'cartodb_id') {
                    if (R.schema.column.isAggregated(name)) {
                        aggregation.columns[name] = {
                            aggregate_function: R.schema.column.getAggFN(name),
                            aggregated_column: R.schema.column.getBase(name)
                        };
                    } else {
                        aggregation.dimensions[name] = name;
                    }
                }
            });

        return aggregation;
    }

    _buildSelectClause(MRS, dateFields = []) {
        return MRS.columns.map(name => R.schema.column.getBase(name)).map(
            name => dateFields.includes(name) ? name + '::text' : name
        )
            .concat(['the_geom', 'the_geom_webmercator', 'cartodb_id']);
    }

    _buildQuery(select, filters) {
        const columns = select.filter((item, pos) => select.indexOf(item) == pos).join();
        const relation = this._source._query ? `(${this._source._query}) as _cdb_query_wrapper` : this._source._tableName;
        const condition = filters ? windshaftFiltering.getSQLWhere(filters) : '';
        return `SELECT ${columns} FROM ${relation} ${condition}`;
    }

    _getConfig() {
        // for local environments, which require direct access to Maps and SQL API ports, end the configured URL with "{local}"
        return {
            apiKey: this._source._apiKey,
            username: this._source._username,
            mapsServerURL: this._source._serverURL.maps,
            sqlServerURL: this._source._serverURL.sql
        };
    }

    free() {
        this.cache.reset();
        this._oldDataframes = [];
    }

    _generateDataFrame(rs, geometry, properties, size, type) {
        const dataframe = new Dataframe({
            active: false,
            center: rs.center,
            geom: geometry,
            properties: properties,
            scale: rs.scale,
            size: size,
            type: type,
            metadata: this.metadata,
        });

        return dataframe;
    }

    async _getInstantiationPromise(query, conf, agg, aggSQL, overrideMetadata = null) {
        const LAYER_INDEX = 0;
        const mapConfigAgg = {
            buffersize: {
                'mvt': 1
            },
            layers: [
                {
                    type: 'mapnik',
                    options: {
                        sql: aggSQL,
                        aggregation: agg
                    }
                }
            ]
        };
        if (!overrideMetadata) {
            mapConfigAgg.layers[0].options.metadata = {
                geometryType: true,
                columnStats: true,
                sample: SAMPLE_ROWS // TDDO: sample without geometry
            };
        }
        const response = await fetch(endpoint(conf), this._getRequestConfig(mapConfigAgg));
        const layergroup = await response.json();
        this._subdomains = layergroup.cdn_url ? layergroup.cdn_url.templates.https.subdomains : [];
        return {
            url: getLayerUrl(layergroup, LAYER_INDEX, conf),
            metadata: overrideMetadata || this._adaptMetadata(layergroup.metadata.layers[0].meta)
        };
    }

    _getRequestConfig(mapConfigAgg) {
        return {
            method: 'POST',
            headers: {

                'Accept': 'application/json',
                'Content-Type': 'application/json'
            },
            body: JSON.stringify(mapConfigAgg),
        };
    }

    getDataframe(x, y, z) {
        const id = `${x},${y},${z}`;
        const c = this.cache.get(id);
        if (c) {
            return c;
        }
        const promise = this.requestDataframe(x, y, z);
        this.cache.set(id, promise);
        return promise;
    }

    requestDataframe(x, y, z) {
        const mvt_extent = 4096;

        return fetch(this._getTileUrl(x, y, z))
            .then(rawData => rawData.arrayBuffer())
            .then(response => {

                if (response.byteLength == 0 || response == 'null') {
                    return { empty: true };
                }
                var tile = new VectorTile(new Protobuf(response));
                const mvtLayer = tile.layers[Object.keys(tile.layers)[0]];
                var fieldMap = {};

                const numFields = [];
                const catFields = [];
                const dateFields = [];
                this._MNS.columns.map(name => {
                    const basename = R.schema.column.getBase(name);
                    const type = this.metadata.columns.find(c => c.name == basename).type;
                    if (type == 'category') {
                        catFields.push(name);
                    } else if (type == 'number') {
                        numFields.push(name);
                    } else if (type == 'date') {
                        dateFields.push(name);
                    } else {
                        throw new Error(`Column type '${type}' not supported`);
                    }

                });
                catFields.map((name, i) => fieldMap[name] = i);
                numFields.map((name, i) => fieldMap[name] = i + catFields.length);
                dateFields.map((name, i) => fieldMap[name] = i + catFields.length + numFields.length);

                const { points, featureGeometries, properties } = this._decodeMVTLayer(mvtLayer, this.metadata, mvt_extent, catFields, numFields, dateFields);

                var rs = rsys.getRsysFromTile(x, y, z);
                let dataframeProperties = {};
                Object.keys(fieldMap).map((name, pid) => {
                    dataframeProperties[name] = properties[pid];
                });
                let dataFrameGeometry = this.metadata.geomType == 'point' ? points : featureGeometries;
                const dataframe = this._generateDataFrame(rs, dataFrameGeometry, dataframeProperties, mvtLayer.length, this.metadata.geomType);
                this._addDataframe(dataframe);
                return dataframe;
            });
    }

    _getTileUrl(x, y, z) {
        return this.urlTemplate.replace('{x}', x).replace('{y}', y).replace('{z}', z).replace('{s}', this._getSubdomain(x, y));
    }

    _getSubdomain(x, y) {
        // Reference https://github.com/Leaflet/Leaflet/blob/v1.3.1/src/layer/tile/TileLayer.js#L214-L217
        return this._subdomains[Math.abs(x + y) % this._subdomains.length];
    }

    _decodePolygons(geom, featureGeometries, mvt_extent) {
        let polygon = null;
        let geometry = [];
        /*
            All this clockwise non-sense is needed because the MVT decoder dont decode the MVT fully.
            It doesn't distinguish between internal polygon rings (which defines holes) or external ones, which defines more polygons (mulipolygons)
            See:
                https://github.com/mapbox/vector-tile-spec/tree/master/2.1
                https://en.wikipedia.org/wiki/Shoelace_formula
        */
        for (let j = 0; j < geom.length; j++) {
            //if exterior
            //   push current polygon & set new empty
            //else=> add index to holes
            let hole = false;
            if (isClockWise(geom[j])) {
                if (polygon) {
                    geometry.push(polygon);
                }
                polygon = {
                    flat: [],
                    holes: [],
                    clipped: [],
                    clippedType: [], // Store a bitmask of the clipped half-planes
                };
            } else {
                if (j == 0) {
                    throw new Error('Invalid MVT tile: first polygon ring MUST be external');
                }
                hole = true;
            }
            let preClippedVertices = [];
            for (let k = 0; k < geom[j].length; k++) {
                let x = geom[j][k].x;
                let y = geom[j][k].y;
                x = 2 * x / mvt_extent - 1;
                y = 2 * (1 - y / mvt_extent) - 1;
                preClippedVertices.push([x, y]);
            }
            this._clipPolygon(preClippedVertices, polygon, hole);
        }
        //if current polygon is not empty=> push it
        if (polygon) {
            geometry.push(polygon);
        }
        featureGeometries.push(geometry);
    }

    // Add polygon composed by preClippedVertices to the `polygon.flat` array
    _clipPolygon(preClippedVertices, polygon, isHole) {
        // Sutherland-Hodgman Algorithm to clip polygons to the tile
        // https://www.cs.drexel.edu/~david/Classes/CS430/Lectures/L-05_Polygons.6.pdf
        const clippingEdges = [
            p => p[0] <= 1,
            p => p[1] <= 1,
            p => p[0] >= -1,
            p => p[1] >= -1,
        ];
        const clippingEdgeIntersectFn = [
            (a, b) => this._intersect(a, b, [1, -10], [1, 10]),
            (a, b) => this._intersect(a, b, [-10, 1], [10, 1]),
            (a, b) => this._intersect(a, b, [-1, -10], [-1, 10]),
            (a, b) => this._intersect(a, b, [-10, -1], [10, -1]),
        ];

        // for each clipping edge
        for (let i = 0; i < 4; i++) {
            const preClippedVertices2 = [];

            // for each edge on polygon
            for (let k = 0; k < preClippedVertices.length - 1; k++) {
                // clip polygon edge
                const a = preClippedVertices[k];
                const b = preClippedVertices[k + 1];

                const insideA = clippingEdges[i](a);
                const insideB = clippingEdges[i](b);

                if (insideA && insideB) {
                    // case 1: both inside, push B vertex
                    preClippedVertices2.push(b);
                } else if (insideA) {
                    // case 2: just A outside, push intersection
                    const intersectionPoint = clippingEdgeIntersectFn[i](a, b);
                    preClippedVertices2.push(intersectionPoint);
                } else if (insideB) {
                    // case 4: just B outside: push intersection, push B
                    const intersectionPoint = clippingEdgeIntersectFn[i](a, b);
                    preClippedVertices2.push(intersectionPoint);
                    preClippedVertices2.push(b);
                } else {
                    // case 3: both outside: do nothing
                }
            }
            if (preClippedVertices2.length) {
                preClippedVertices2.push(preClippedVertices2[0]);
            }
            preClippedVertices = preClippedVertices2;
        }

        if (preClippedVertices.length > 3) {
            if (isHole) {
                polygon.holes.push(polygon.flat.length / 2);
            }
            preClippedVertices.forEach(v => {
                polygon.flat.push(v[0], v[1]);
            });
        }
    }
    _intersect(a, b, c, d) {
        //If AB intersects CD => return intersection point
        // Intersection method from Real Time Rendering, Third Edition, page 780
        const o1 = a;
        const o2 = c;
        const d1 = sub(b, a);
        const d2 = sub(d, c);
        const d1t = perpendicular(d1);
        const d2t = perpendicular(d2);

        const s = dot(sub(o2, o1), d2t) / dot(d1, d2t);
        const t = dot(sub(o1, o2), d1t) / dot(d2, d1t);

        if (s >= 0 && s <= 1 && t >= 0 && t <= 1) {
            // Intersects!
            return [o1[0] + s * d1[0], o1[1] + s * d1[1]];
        }
        // Doesn't intersects
    }

    _decodeLines(geom, featureGeometries, mvt_extent) {
        let geometry = [];
        geom.map(l => {
            let line = [];
            l.map(point => {
                line.push(2 * point.x / mvt_extent - 1, 2 * (1 - point.y / mvt_extent) - 1);
            });
            geometry.push(line);
        });
        featureGeometries.push(geometry);
    }

    _decodeMVTLayer(mvtLayer, metadata, mvt_extent, catFields, numFields, dateFields) {
        const properties = [];
        for (let i = 0; i < catFields.length + numFields.length + dateFields.length; i++) {
            properties.push(new Float32Array(mvtLayer.length + 1024));
        }
        if (metadata.geomType == 'point') {
            var points = new Float32Array(mvtLayer.length * 2);
        }
        let featureGeometries = [];
        for (var i = 0; i < mvtLayer.length; i++) {
            const f = mvtLayer.feature(i);
            const geom = f.loadGeometry();
            if (metadata.geomType == 'point') {
                points[2 * i + 0] = 2 * (geom[0][0].x) / mvt_extent - 1.;
                points[2 * i + 1] = 2 * (1. - (geom[0][0].y) / mvt_extent) - 1.;
            } else if (metadata.geomType == 'polygon') {
                this._decodePolygons(geom, featureGeometries, mvt_extent);
            } else if (metadata.geomType == 'line') {
                this._decodeLines(geom, featureGeometries, mvt_extent);
            } else {
                throw new Error(`Unimplemented geometry type: '${metadata.geomType}'`);
            }

            catFields.map((name, index) => {
                properties[index][i] = this._getCategoryIDFromString(f.properties[name]);
            });
            numFields.map((name, index) => {
                properties[index + catFields.length][i] = Number(f.properties[name]);
            });
            dateFields.map((name, index) => {
                const d = Date.parse(f.properties[name]);
                if (Number.isNaN(d)) {
                    throw new Error('invalid MVT date');
                }
                const metadataColumn = metadata.columns.find(c => c.name == name);
                const min = metadataColumn.min;
                const max = metadataColumn.max;
                const n = (d - min) / (max.getTime() - min.getTime());
                properties[index + catFields.length + numFields.length][i] = n;
            });
        }

        return { properties, points, featureGeometries };
    }

    _adaptMetadata(meta) {
        const { stats, aggregation } = meta;
        const featureCount = stats.hasOwnProperty('featureCount') ? stats.featureCount : stats.estimatedFeatureCount;
        const geomType = adaptGeometryType(stats.geometryType);
        const columns = Object.keys(stats.columns)
            .map(name => Object.assign({ name }, stats.columns[name]))
            .map(col => Object.assign(col, { type: adaptColumnType(col.type) }))
            .map(col => Object.assign(col, adaptColumnValues(col)))
            .filter(col => ['number', 'date', 'category'].includes(col.type));
        const categoryIDs = {};
        columns.forEach(column => {
            if (column.type === 'category' && column.categories) {
                column.categories.forEach(category => {
                    categoryIDs[category.category] = this._getCategoryIDFromString(category.category, false);
                });
                column.categoryNames = column.categories.map(cat => cat.category);
            }
        });
        return new Metadata(categoryIDs, columns, featureCount, stats.sample, geomType, aggregation.mvt);
    }

}


function isClockWise(vertices) {
    let a = 0;
    for (let i = 0; i < vertices.length; i++) {
        let j = (i + 1) % vertices.length;
        a += vertices[i].x * vertices[j].y;
        a -= vertices[j].x * vertices[i].y;
    }
    return a > 0;
}

const endpoint = (conf, path = '') => {
    let url = `${conf.mapsServerURL}/api/v1/map`;
    if (path) {
        url += '/' + path;
    }
    url = authURL(url, conf);
    return url;
};

function getLayerUrl(layergroup, layerIndex, conf) {
    if (layergroup.cdn_url && layergroup.cdn_url.templates) {
        const urlTemplates = layergroup.cdn_url.templates.https;
        return authURL(`${urlTemplates.url}/${conf.username}/api/v1/map/${layergroup.layergroupid}/${layerIndex}/{z}/{x}/{y}.mvt`, conf);
    }
    return endpoint(conf, `${layergroup.layergroupid}/${layerIndex}/{z}/{x}/{y}.mvt`);
}

function authURL(url, conf) {
    if (conf.apiKey) {
        const sep = url.includes('?') ? '&' : '?';
        url += sep + 'api_key=' + encodeURIComponent(conf.apiKey);
    }
    return url;
}

<<<<<<< HEAD
function adaptGeometryType(type) {
    switch (type) {
        case 'ST_MultiPolygon', 'ST_Polygon':
            return 'polygon';
        case 'ST_Point':
            return 'point';
        case 'ST_MultiLineString', 'ST_LineString':
            return 'line';
        default:
            throw new Error(`Unimplemented geometry type ''${type}'`);
    }
}

function adaptColumnType(type) {
    if (type === 'string') {
        return 'category';
    }
    return type;
}

function adaptColumnValues(column) {
    let adaptedColumn = { name: column.name, type: column.type };
    Object.keys(column).forEach(key => {
        if (!['name', 'type'].includes(key)) {
            adaptedColumn[key] = adaptColumnValue(column[key], column.type);
        }
    });
    return adaptedColumn;
}

function adaptColumnValue(value, type) {
    switch (type) {
        case 'date':
            if (Number.isNaN(Date.parse(value))) {
                throw new Error(`Invalid date: '${value}'`);
            }
            return new Date(value);
        default:
            return value;
    }
}

// generate a promise under certain assumptions/choices; then if the result changes the assumptions,
// repeat the generation with the new information
async function repeatablePromise(initialAssumptions, assumptionsFromResult, promiseGenerator) {
    let promise = promiseGenerator(initialAssumptions);
    let result = await promise;
    let finalAssumptions = assumptionsFromResult(result);
    if (JSON.stringify(initialAssumptions) == JSON.stringify(finalAssumptions)) {
        return promise;
    }
    else {
        return promiseGenerator(finalAssumptions);
    }
}

=======
function sub([ax, ay], [bx, by]) {
    return ([ax - bx, ay - by]);
}
function dot([ax, ay], [bx, by]) {
    return (ax * bx + ay * by);
}
function perpendicular([x, y]) {
    return [-y, x];
}
>>>>>>> c7c61372
/**
 * Responsabilities: get tiles, decode tiles, return dataframe promises, optionally: cache, coalesce all layer with a source engine, return bound dataframes
 */<|MERGE_RESOLUTION|>--- conflicted
+++ resolved
@@ -676,7 +676,6 @@
     return url;
 }
 
-<<<<<<< HEAD
 function adaptGeometryType(type) {
     switch (type) {
         case 'ST_MultiPolygon', 'ST_Polygon':
@@ -733,7 +732,6 @@
     }
 }
 
-=======
 function sub([ax, ay], [bx, by]) {
     return ([ax - bx, ay - by]);
 }
@@ -743,7 +741,7 @@
 function perpendicular([x, y]) {
     return [-y, x];
 }
->>>>>>> c7c61372
+
 /**
  * Responsabilities: get tiles, decode tiles, return dataframe promises, optionally: cache, coalesce all layer with a source engine, return bound dataframes
  */