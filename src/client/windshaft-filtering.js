import { And } from '../core/style/expressions/binary';
import { In, Nin } from '../core/style/expressions/belongs';
import Between from '../core/style/expressions/between';
import Category from '../core/style/expressions/category';
import Float from '../core/style/expressions/float';
import Property from '../core/style/expressions/property';
import Blend from '../core/style/expressions/blend';
import Animate from '../core/style/expressions/animate';
import FloatConstant from '../core/style/expressions/floatConstant';


/**
 * Returns supported windshaft filters for the style
 * @param {*} style
 * @returns {Filtering}
 */
export function getFiltering(style) {
    return getFilter(style.getFilter());
}

/**
 *
 * @param {Filtering} filtering
 */
export function getSQLWhere(filtering) {
    if (!filtering) {
        return '';
    }
    return 'WHERE ' + filtering.map(filter => getSQL(filter)).join(' AND ');

}

function getSQL(f) {
    return getBetweenSQL(f) || getInSQL(f) || getNinSQL(f) || '';
}

function getBetweenSQL(f) {
    if (f.type == 'between') {
        return `(${f.property} BETWEEN ${f.lowerLimit} AND ${f.upperLimit})`;
    }
}

function getInSQL(f) {
    if (f.type == 'in') {
        return `(${f.property} IN (${f.whitelist.map(cat => `'${cat}'`).join()}))`;
    }
}

function getNinSQL(f) {
    if (f.type == 'nin') {
        return `(${f.property} NOT IN (${f.blacklist.map(cat => `'${cat}'`).join()}))`;
    }
}

function getFilter(f) {
    return getAndFilter(f) || getInFilter(f) || getNinFilter(f) || getBetweenFilter(f) || getBlendFilter(f) || null;
}

function getAndFilter(f) {
    if (f instanceof And) {
<<<<<<< HEAD
        return [getFilter(f.a), getFilter(f.b)].filter(Boolean).reduce((x, y) => x.concat(y), null);
=======
        const l = [getFilter(f.a), getFilter(f.b)].filter(Boolean).reduce((x, y) => x.concat(y), []);
        return l.length ? l : null;
>>>>>>> d919101c
    }
}

function getBlendFilter(f) {
    if (f instanceof Blend && f.originalMix instanceof Animate) {
        return getFilter(f.b);
    }
}

function getInFilter(f) {
    if (f instanceof In && f.value instanceof Property && f.categories.every(cat => cat instanceof Category) && f.categories.length > 0) {
        return [{
            type: 'in',
            property: f.value.name,
            whitelist: f.categories.map(cat => cat.expr)
        }];
    }
}

function getNinFilter(f) {
    if (f instanceof Nin && f.value instanceof Property && f.categories.every(cat => cat instanceof Category) && f.categories.length > 0) {
        return [{
            type: 'nin',
            property: f.value.name,
            blacklist: f.categories.map(cat => cat.expr)
        }];
    }
}

function getBetweenFilter(f) {
    if (isBetweenFilter(f)) {
        return [{
            type: 'between',
            property: f.value.name,
            lowerLimit: f.lowerLimit.expr,
            upperLimit: f.upperLimit.expr,
        }];
    }
}

function isBetweenFilter(f) {
    return f instanceof Between
        && f.value instanceof Property
        && (f.lowerLimit instanceof Float || f.lowerLimit instanceof FloatConstant)
        && (f.upperLimit instanceof Float || f.upperLimit instanceof FloatConstant);
}<|MERGE_RESOLUTION|>--- conflicted
+++ resolved
@@ -58,12 +58,8 @@
 
 function getAndFilter(f) {
     if (f instanceof And) {
-<<<<<<< HEAD
-        return [getFilter(f.a), getFilter(f.b)].filter(Boolean).reduce((x, y) => x.concat(y), null);
-=======
         const l = [getFilter(f.a), getFilter(f.b)].filter(Boolean).reduce((x, y) => x.concat(y), []);
         return l.length ? l : null;
->>>>>>> d919101c
     }
 }
 
