import { And } from '../core/style/expressions/binary';
import { In, Nin } from '../core/style/expressions/belongs';
import Between from '../core/style/expressions/between';
import Category from '../core/style/expressions/category';
import Float from '../core/style/expressions/float';
import Property from '../core/style/expressions/property';
import Blend from '../core/style/expressions/blend';
import Animate from '../core/style/expressions/animate';
import FloatConstant from '../core/style/expressions/floatConstant';


/**
 * Returns supported windshaft filters for the style
 * @param {*} style
 * @returns {Filtering}
 */
export function getFiltering(style) {
    return getFilter(style.filter);
}

/**
 *
 * @param {Filtering} filtering
 */
export function getSQLWhere(filtering) {
    if (!filtering) {
        return '';
    }
    return 'WHERE ' + filtering.map(filter => getSQL(filter)).join(' AND ');

}

function getSQL(f) {
    return getBetweenSQL(f) || getInSQL(f) || getNinSQL(f) || '';
}

function getBetweenSQL(f) {
    if (f.type == 'between') {
        return `(${f.property} BETWEEN ${f.lowerLimit} AND ${f.upperLimit})`;
    }
}

function getInSQL(f) {
    if (f.type == 'in') {
        return `(${f.property} IN (${f.whitelist.map(cat => `'${cat}'`).join()}))`;
    }
}

function getNinSQL(f) {
    if (f.type == 'nin') {
        return `(${f.property} NOT IN (${f.blacklist.map(cat => `'${cat}'`).join()}))`;
    }
}

function getFilter(f) {
    return getAndFilter(f) || getInFilter(f) || getNinFilter(f) || getBetweenFilter(f) || getBlendFilter(f) || null;
}

function getAndFilter(f) {
    if (f instanceof And) {
        return [getFilter(f.a), getFilter(f.b)].filter(Boolean).reduce((x, y) => x.concat(y));
    }
}

function getBlendFilter(f) {
    if (f instanceof Blend && f.originalMix instanceof Animate) {
        return getFilter(f.b);
    }
}

function getInFilter(f) {
<<<<<<< HEAD
    if (f instanceof In && f.value instanceof Property && f.categories.every(cat => cat instanceof Category)) {
=======
    if (f instanceof In && f.property instanceof Property && f.categories.every(cat => cat instanceof Category) && f.categories.length > 0) {
>>>>>>> 1107dc72
        return [{
            type: 'in',
            property: f.value.name,
            whitelist: f.categories.map(cat => cat.expr)
        }];
    }
}

function getNinFilter(f) {
<<<<<<< HEAD
    if (f instanceof Nin && f.value instanceof Property && f.categories.every(cat => cat instanceof Category)) {
=======
    if (f instanceof Nin && f.property instanceof Property && f.categories.every(cat => cat instanceof Category) && f.categories.length > 0) {
>>>>>>> 1107dc72
        return [{
            type: 'nin',
            property: f.value.name,
            blacklist: f.categories.map(cat => cat.expr)
        }];
    }
}

function getBetweenFilter(f) {
    if (isBetweenFilter(f)) {
        return [{
            type: 'between',
            property: f.value.name,
            lowerLimit: f.lowerLimit.expr,
            upperLimit: f.upperLimit.expr,
        }];
    }
}

function isBetweenFilter(f) {
    return f instanceof Between
        && f.value instanceof Property
        && (f.lowerLimit instanceof Float || f.lowerLimit instanceof FloatConstant)
        && (f.upperLimit instanceof Float || f.upperLimit instanceof FloatConstant);
}<|MERGE_RESOLUTION|>--- conflicted
+++ resolved
@@ -69,11 +69,7 @@
 }
 
 function getInFilter(f) {
-<<<<<<< HEAD
-    if (f instanceof In && f.value instanceof Property && f.categories.every(cat => cat instanceof Category)) {
-=======
-    if (f instanceof In && f.property instanceof Property && f.categories.every(cat => cat instanceof Category) && f.categories.length > 0) {
->>>>>>> 1107dc72
+    if (f instanceof In && f.value instanceof Property && f.categories.every(cat => cat instanceof Category) && f.categories.length > 0) {
         return [{
             type: 'in',
             property: f.value.name,
@@ -83,11 +79,7 @@
 }
 
 function getNinFilter(f) {
-<<<<<<< HEAD
-    if (f instanceof Nin && f.value instanceof Property && f.categories.every(cat => cat instanceof Category)) {
-=======
-    if (f instanceof Nin && f.property instanceof Property && f.categories.every(cat => cat instanceof Category) && f.categories.length > 0) {
->>>>>>> 1107dc72
+    if (f instanceof Nin && f.value instanceof Property && f.categories.every(cat => cat instanceof Category) && f.categories.length > 0) {
         return [{
             type: 'nin',
             property: f.value.name,
