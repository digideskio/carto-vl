/**
 *  @api
 *  @namespace carto
 *
 *  @description
 *  The carto-gl functionality is exposed through the **carto** namespace including:
 * 
 * - carto.source
 *  - {@link carto.source.Dataset|carto.source.Dataset} 
 *  - {@link carto.source.SQL|carto.source.SQL}
 *  - {@link carto.source.GeoJSON|carto.source.GeoJSON}
 * - carto.style
 *  -   {@link carto.style.expressions|carto.style.expressions}
 * - {@link carto.Layer|carto.Layer}
 * - {@link carto.Style|carto.Style}
 * - {@link carto.setDefaultAuth|carto.setDefaultAuth}
 * - {@link carto.setDefaultConfig|carto.setDefaultConfig}
 */

import * as expressions from './core/style/functions';
import GeoJSON from './api/source/geojson';
import Dataset from './api/source/dataset';
import SQL from './api/source/sql';
import Layer from './api/layer';
import Style from './api/style';
import { setDefaultAuth } from './api/setup/auth-service';
import { setDefaultConfig } from './api/setup/config-service';
import Map from './api/map';
<<<<<<< HEAD
import JSONArray from './api/source/jsonArray';
=======
import Interactivity from './api/interactivity';
>>>>>>> d919101c

// Namespaces

const style = { expressions };
<<<<<<< HEAD
const source = { Dataset, SQL, JSONArray };
=======
const source = { Dataset, SQL, GeoJSON };
>>>>>>> d919101c

export {
    source,
    Layer,
    setDefaultAuth,
    setDefaultConfig,
    style,
    Style,
    Map,
    Interactivity
};<|MERGE_RESOLUTION|>--- conflicted
+++ resolved
@@ -26,20 +26,13 @@
 import { setDefaultAuth } from './api/setup/auth-service';
 import { setDefaultConfig } from './api/setup/config-service';
 import Map from './api/map';
-<<<<<<< HEAD
 import JSONArray from './api/source/jsonArray';
-=======
 import Interactivity from './api/interactivity';
->>>>>>> d919101c
 
 // Namespaces
 
 const style = { expressions };
-<<<<<<< HEAD
-const source = { Dataset, SQL, JSONArray };
-=======
-const source = { Dataset, SQL, GeoJSON };
->>>>>>> d919101c
+const source = { Dataset, SQL, GeoJSON, JSONArray };
 
 export {
     source,
