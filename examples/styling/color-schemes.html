<!DOCTYPE html>
<html>
<head>
  <title>Color schemes | CARTO</title>
  <meta name="viewport" content="width=device-width, initial-scale=1.0">
  <meta charset="UTF-8">
  <!-- Include CARTO VL JS -->
  <script src="../../dist/carto-vl.js"></script>
  <!-- Include Mapbox GL JS -->
  <script src="https://cartodb-libs.global.ssl.fastly.net/mapbox-gl/v0.45.0-carto1/mapbox-gl.js"></script>
  <!-- Include Mapbox GL CSS -->
  <link href="https://api.tiles.mapbox.com/mapbox-gl-js/v0.45.0/mapbox-gl.css" rel="stylesheet" />
  <link rel="stylesheet" type="text/css" href="../style.css">
</head>
<body>
  <div id="map"></div>
<<<<<<< HEAD


    <!-- Description -->
    <aside class="toolbox">
      <div class="box">
        <header>
          <h1>Change color schemes</h1>
          
        </header>
        <section>
          <p class="description open-sans">Change the color scheme.</p>
          <div id="controls">
            <ul>
              <li>
                <input type="radio" name="style" onclick="setCartocolor()" id="Cartocolor" checked>
                <label for="Cartocolor">CARTOcolor (default)</label>
              </li>
              <li>
                <input type="radio" name="style" onclick="setCartocolorInverse()" id="CartocolorInverse">
                <label for="CartocolorInverse">CARTOcolor (inverse)</label>
              </li>
              <li>
                <input type="radio" name="style" onclick="setCustomColors()" id="CustomColors">
                <label for="CustomColors">Custom colors</label>
              </li>
            </ul>
          </div>
        </section>
        <footer class="js-footer"></footer>
      </div>
    </aside>
=======
  <aside class="toolbox">
    <div class="box">
      <header>
        <h1>Change color schemes</h1>
        <button class="github-logo js-source-link"></button>
      </header>
      <section>
        <p class="description open-sans">Change the color scheme.</p>
        <div id="controls">
          <ul>
            <li>
              <input type="radio" name="style" onclick="setCartocolor()" id="Cartocolor" checked>
              <label for="Cartocolor">CARTOcolor (default)</label>
            </li>
            <li>
              <input type="radio" name="style" onclick="setCartocolorInverse()" id="CartocolorInverse">
              <label for="CartocolorInverse">CARTOcolor (inverse)</label>
            </li>
            <li>
              <input type="radio" name="style" onclick="setCustomColors()" id="CustomColors">
              <label for="CustomColors">Custom colors</label>
            </li>
          </ul>
        </div>
      </section>
      <footer class="js-footer"></footer>
    </div>
  </aside>
>>>>>>> e116c029
  <div id="loading">
    <div class="CDB-LoaderIcon CDB-LoaderIcon--big">
      <svg class="CDB-LoaderIcon-spinner" viewBox="0 0 50 50">
        <circle class="CDB-LoaderIcon-path" cx="25" cy="25" r="20" fill="none"></circle>
      </svg>
    </div>
  </div>
<<<<<<< HEAD


=======
>>>>>>> e116c029
  <script>
    const map = new mapboxgl.Map({
      container: 'map',
      style: 'https://basemaps.cartocdn.com/gl/dark-matter-gl-style/style.json',
      center: [-100.3710, 38.4793],
      zoom: 4,
      dragRotate: false
    });

    // Define user
    carto.setDefaultAuth({
      user: 'cartovl',
      apiKey: 'default_public'
    });

    // Define viz
    const cartoColorViz = new carto.Viz(`
      color: ramp(viewportQuantiles($total_pop, 5), sunsetdark)
      strokeWidth: 0
    `);
    const cartoColorInverseViz = new carto.Viz(`
      color: ramp(viewportQuantiles($total_pop, 5), inverse(sunsetdark))
      strokeWidth: 0
    `);
    const customColorViz = new carto.Viz(`
      color: ramp(linear($total_pop, 10000, 500000), [#0a3e39,#84ebe1])
      strokeWidth: 0
    `);

    // Define layer
    const source = new carto.source.Dataset(`us_county_points`);
    const layer = new carto.Layer('layer', source, cartoColorViz);

    // Add layer to map
    layer.addTo(map, 'watername_ocean');
    layer.on('loaded', () => document.getElementById('loading').style.display = 'none');

    // Define functions
    function setCartocolor() {
      layer.blendToViz(cartoColorViz);
    }

    function setCartocolorInverse() {
      layer.blendToViz(cartoColorInverseViz);
    }

    function setCustomColors() {
      layer.blendToViz(customColorViz);
    }
    layer.on('loaded', () => document.getElementById('loading').style.opacity = '0')

    
  </script>
</body>
</html><|MERGE_RESOLUTION|>--- conflicted
+++ resolved
@@ -14,39 +14,6 @@
 </head>
 <body>
   <div id="map"></div>
-<<<<<<< HEAD
-
-
-    <!-- Description -->
-    <aside class="toolbox">
-      <div class="box">
-        <header>
-          <h1>Change color schemes</h1>
-          
-        </header>
-        <section>
-          <p class="description open-sans">Change the color scheme.</p>
-          <div id="controls">
-            <ul>
-              <li>
-                <input type="radio" name="style" onclick="setCartocolor()" id="Cartocolor" checked>
-                <label for="Cartocolor">CARTOcolor (default)</label>
-              </li>
-              <li>
-                <input type="radio" name="style" onclick="setCartocolorInverse()" id="CartocolorInverse">
-                <label for="CartocolorInverse">CARTOcolor (inverse)</label>
-              </li>
-              <li>
-                <input type="radio" name="style" onclick="setCustomColors()" id="CustomColors">
-                <label for="CustomColors">Custom colors</label>
-              </li>
-            </ul>
-          </div>
-        </section>
-        <footer class="js-footer"></footer>
-      </div>
-    </aside>
-=======
   <aside class="toolbox">
     <div class="box">
       <header>
@@ -75,7 +42,6 @@
       <footer class="js-footer"></footer>
     </div>
   </aside>
->>>>>>> e116c029
   <div id="loading">
     <div class="CDB-LoaderIcon CDB-LoaderIcon--big">
       <svg class="CDB-LoaderIcon-spinner" viewBox="0 0 50 50">
@@ -83,11 +49,6 @@
       </svg>
     </div>
   </div>
-<<<<<<< HEAD
-
-
-=======
->>>>>>> e116c029
   <script>
     const map = new mapboxgl.Map({
       container: 'map',
@@ -113,7 +74,7 @@
       strokeWidth: 0
     `);
     const customColorViz = new carto.Viz(`
-      color: ramp(linear($total_pop, 10000, 500000), [#0a3e39,#84ebe1])
+      color: ramp(linear($total_pop, 10000, 500000), [#0a3e39, #84ebe1])
       strokeWidth: 0
     `);
 
@@ -123,23 +84,17 @@
 
     // Add layer to map
     layer.addTo(map, 'watername_ocean');
-    layer.on('loaded', () => document.getElementById('loading').style.display = 'none');
+    layer.on('loaded', () => document.getElementById('loading').style.opacity = '0');
 
-    // Define functions
     function setCartocolor() {
       layer.blendToViz(cartoColorViz);
     }
-
     function setCartocolorInverse() {
       layer.blendToViz(cartoColorInverseViz);
     }
-
     function setCustomColors() {
       layer.blendToViz(customColorViz);
     }
-    layer.on('loaded', () => document.getElementById('loading').style.opacity = '0')
-
-    
   </script>
 </body>
 </html>