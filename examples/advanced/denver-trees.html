--- conflicted
+++ resolved
@@ -14,28 +14,13 @@
 </head>
 <body>
   <div id="map"></div>
-<<<<<<< HEAD
   <aside class="toolbox">
     <div class="box">
       <header>
         <h1>Denver trees</h1>
       </header>
       <section>
-        <p class="description open-sans">Interact with the trees.</p>
-        <div class="separator"></div>
-        <section class="usage">
-          <header>USAGE</header>
-          <p class="open-sans">Click on the trees</p>
-=======
-    <aside class="toolbox">
-      <div class="box">
-        <header>
-          <h1>Denver trees</h1>
-        </header>
-        <section>
-          <p class="description open-sans">Click on the trees</p>
->>>>>>> fd43ea9a
-        </section>
+        <p class="description open-sans">Click on the trees</p>
         <div id="controls">
           <div id="content"></div>
         </div>
@@ -99,14 +84,10 @@
       }
       document.getElementById('content').innerHTML = content;
     }
-<<<<<<< HEAD
+
     function hideLoader() {
       document.getElementById('loader').style.opacity = '0';
     }
-=======
-
-    layer.on('loaded', () => document.getElementById('loading').style.opacity = '0')
->>>>>>> fd43ea9a
   </script>
 </body>
 </html>