<!DOCTYPE html>
<html>
<head>
  <title>Style a feature | CARTO</title>
  <meta name="viewport" content="width=device-width, initial-scale=1.0">
  <meta charset="UTF-8">
  <!-- Include CARTO VL JS -->
  <script src="../../dist/carto-vl.js"></script>
  <!-- Include Mapbox GL JS -->
  <script src="../../vendor/mapbox-gl-dev.js"></script>
  <!-- Include Mapbox GL CSS -->
  <link href="../../vendor/mapbox-gl-dev.css" rel="stylesheet" />
  <style>
    * {
      margin: 0;
      padding: 0;
      box-sizing: border-box;
    }
    #map {
      position: absolute;
      height: 100%;
      width: 100%;
      z-index: 0;
    }
    #controls {
      position: absolute;
      top: 12px;
      right: 12px;
      width: 200px;
      z-index: 2;
    }
    #controls h2 {
      font: 300 12px/16px 'Open Sans';
      background: rgba(0, 0, 0, 0.64);
      border-radius: 4px;
      padding: 8px 12px;
      color: #fff;
    }
  </style>
</head>
<body>
  <div id="map"></div>
  <div id="controls">
    <h2></h2>
  </div>
  <script>
    const map = new mapboxgl.Map({
      container: 'map',
      style: 'https://basemaps.cartocdn.com/gl/voyager-gl-style/style.json',
      center: [0, 30],
      zoom: 1.5,
      dragRotate: false
    });

    carto.setDefaultAuth({
      user: 'cartogl',
      apiKey: 'YOUR_API_KEY'
    });

    const source = new carto.source.Dataset(`
      world_population_2015
    `);
<<<<<<< HEAD
    const style = new carto.Style(`
      width: 50*sqrt($pop_2015)/sqrt(globalMax($pop_2015))*zoom()
=======
    const viz = new carto.Viz(`
      width: 50 * sqrt($pop_2015) / sqrt(globalMax($pop_2015))*zoom()
>>>>>>> 5839f385
      color: hsva(0.73,0.69,0.89,0.4)
      strokeColor: hsva(0.73,0.69,0.89,0.5)
      strokeWidth: 1
      order: asc(width())
    `);
    const layer = new carto.Layer('layer', source, viz);

    const interactivity = new carto.Interactivity(layer);

    interactivity.on('featureEnter', event => {
      if (event.features.length > 0) {
<<<<<<< HEAD
        event.features[0].style.color.blendTo('rgba(255,20,255,0.7)', 100)
=======
        event.features[0].color.blendTo('rgba(255,20,255,0.7)', 100)
>>>>>>> 5839f385
      }
    });

    interactivity.on('featureLeave', event => {
      if (event.features.length > 0) {
<<<<<<< HEAD
        event.features[0].style.color.reset(100);
=======
        event.features[0].color.reset(100);
>>>>>>> 5839f385
      }
    });

    interactivity.on('featureClick', event => {
      if (event.features.length > 0) {
        const feature = event.features[0];
<<<<<<< HEAD
        feature.style.strokeWidth.blendTo('4', 100);
        feature.style.strokeColor.blendTo('rgb(255,20,138)', 100);
=======
        feature.strokeWidth.blendTo('4', 100);
        feature.strokeColor.blendTo('rgb(255,20,138)', 100);
>>>>>>> 5839f385
      }
    });

    interactivity.on('featureClickOut', event => {
      if (event.features.length > 0) {
        const feature = event.features[0];
<<<<<<< HEAD
        feature.style.strokeWidth.reset(100);
        feature.style.strokeColor.reset(100);
=======
        feature.strokeWidth.reset(100);
        feature.strokeColor.reset(100);
>>>>>>> 5839f385
      }
    });

    layer.on('loaded', () => {
      updateTitle('Hover or Click on a country');
    });

    layer.addTo(map, 'watername_ocean');

    function updateTitle(text) {
      document.getElementsByTagName('h2')[0].innerHTML = text;
    }
  </script>
</body>
</html><|MERGE_RESOLUTION|>--- conflicted
+++ resolved
@@ -60,13 +60,8 @@
     const source = new carto.source.Dataset(`
       world_population_2015
     `);
-<<<<<<< HEAD
-    const style = new carto.Style(`
-      width: 50*sqrt($pop_2015)/sqrt(globalMax($pop_2015))*zoom()
-=======
     const viz = new carto.Viz(`
       width: 50 * sqrt($pop_2015) / sqrt(globalMax($pop_2015))*zoom()
->>>>>>> 5839f385
       color: hsva(0.73,0.69,0.89,0.4)
       strokeColor: hsva(0.73,0.69,0.89,0.5)
       strokeWidth: 1
@@ -78,47 +73,29 @@
 
     interactivity.on('featureEnter', event => {
       if (event.features.length > 0) {
-<<<<<<< HEAD
-        event.features[0].style.color.blendTo('rgba(255,20,255,0.7)', 100)
-=======
         event.features[0].color.blendTo('rgba(255,20,255,0.7)', 100)
->>>>>>> 5839f385
       }
     });
 
     interactivity.on('featureLeave', event => {
       if (event.features.length > 0) {
-<<<<<<< HEAD
-        event.features[0].style.color.reset(100);
-=======
         event.features[0].color.reset(100);
->>>>>>> 5839f385
       }
     });
 
     interactivity.on('featureClick', event => {
       if (event.features.length > 0) {
         const feature = event.features[0];
-<<<<<<< HEAD
-        feature.style.strokeWidth.blendTo('4', 100);
-        feature.style.strokeColor.blendTo('rgb(255,20,138)', 100);
-=======
         feature.strokeWidth.blendTo('4', 100);
         feature.strokeColor.blendTo('rgb(255,20,138)', 100);
->>>>>>> 5839f385
       }
     });
 
     interactivity.on('featureClickOut', event => {
       if (event.features.length > 0) {
         const feature = event.features[0];
-<<<<<<< HEAD
-        feature.style.strokeWidth.reset(100);
-        feature.style.strokeColor.reset(100);
-=======
         feature.strokeWidth.reset(100);
         feature.strokeColor.reset(100);
->>>>>>> 5839f385
       }
     });
 
