--- conflicted
+++ resolved
@@ -93,12 +93,6 @@
     `);
     const layer = new carto.Layer('layer', source, style);
 
-<<<<<<< HEAD
-    layer.on('loaded', () => {
-      updateTitle('Click on each tree');
-=======
->>>>>>> 7cd4431d
-
     const interactivity = new carto.Interactivity(layer);
     interactivity.on('featureClick', updateCity);
 
