<!DOCTYPE html>
<html>
<head>
  <title>Color | CARTO</title>
  <meta name="viewport" content="width=device-width, initial-scale=1.0">
  <meta charset="UTF-8">
  <!-- Include CARTO GL JS -->
  <script src="../../dist/carto-gl.js"></script>
  <!-- Include Mapbox GL JS -->
  <script src="../../vendor/mapbox-gl-dev.js"></script>
  <!-- Include Mapbox GL CSS -->
  <link href="../../vendor/mapbox-gl-dev.css" rel="stylesheet" />
  <style>
    * {
      margin: 0;
      padding: 0;
      box-sizing: border-box;
    }
    #map {
      position: absolute;
      height: 100%;
      width: 100%;
    }
    #controls {
      position: absolute;
      padding: 20px;
      background: white;
      top: 12px;
      right: 12px;
      box-shadow: 0 0 16px rgba(0, 0, 0, 0.12);
      border-radius: 4px;
      width: 200px;
      color: #2E3C43;
    }
    #controls li {
      list-style-type: none;
      margin: 0 0 8px 0;
      display: flex;
      vertical-align: middle;
    }
    #controls li input {
      margin: 0 8px 0 0;
    }
    #controls li label {
      font: 12px/16px 'Open Sans';
      cursor: pointer;
    }
    #controls li:last-child {
      margin-bottom: 0;
    }
  </style>
</head>
<body>
  <div id="map"></div>
  <div id="controls">
    <ul>
      <li>
        <input type="radio" name="style" onclick="setRGBARed()" id="red" checked>
        <label for="red">RGBA - Red</label>
      </li>
      <li>
        <input type="radio" name="style" onclick="setCIELABYellow()" id="yellow">
        <label for="yellow">CIELAB - Yellow</label>
      </li>
      <li>
        <input type="radio" name="style" onclick="setHSVBlue()" id="blue">
        <label for="blue">HSV - Blue</label>
      </li>
      <li>
        <input type="radio" name="style" onclick="setHSLPurple()" id="purple">
        <label for="purple">HSL - Purple</label>
      </li>
      <li>
        <input type="radio" name="style" onclick="setOpacityGreen()" id="green">
        <label for="green">Opacity - Green</label>
      </li>
    </ul>
  </div>
  <script>
    const map = new mapboxgl.Map({
      container: 'map',
      style: 'https://basemaps.cartocdn.com/gl/voyager-gl-style/style.json',
      center: [0, 30],
      zoom: 2
    });

    carto.setDefaultAuth({
      user: 'cartogl',
      apiKey: 'YOUR_API_KEY'
    });

    const source = new carto.source.Dataset(`
      ne_10m_populated_places_simple
    `);
    const styleRed = new carto.Style(`
      color: rgb(255, 0, 0)
    `);
    const styleYellow = new carto.Style(`
      color: cielab(90, 10, 60)
    `);
    const styleBlue = new carto.Style(`
      color: hsva(0.59, 0.89, 1.0, 1.0)
    `);
    const stylePurple = new carto.Style(`
      color: hsla(0.7, 0.7, 0.5, 1.0)
    `);
    const styleGreen = new carto.Style(`
      color: hsva(0.3, 1.0, 1.0, 0.2)
    `);
    const layer = new carto.Layer('layer', source, styleRed);

    layer.addTo(map, 'watername_ocean');

    function setRGBARed() {
      layer.blendToStyle(styleRed);
    }

    function setCIELABYellow() {
      layer.blendToStyle(styleYellow);
    }

    function setHSVBlue() {
      layer.blendToStyle(styleBlue);
    }

<<<<<<< HEAD
    function setHSLPurple() {
      layer.blendToStyle(stylePurple);
    }

=======
>>>>>>> 9d2fb714
    function setOpacityGreen() {
      layer.blendToStyle(styleGreen);
    }
  </script>
</body>
</html><|MERGE_RESOLUTION|>--- conflicted
+++ resolved
@@ -105,7 +105,7 @@
       color: hsla(0.7, 0.7, 0.5, 1.0)
     `);
     const styleGreen = new carto.Style(`
-      color: hsva(0.3, 1.0, 1.0, 0.2)
+      color: opacity(rgb(0, 255, 0), 0.2)
     `);
     const layer = new carto.Layer('layer', source, styleRed);
 
@@ -123,13 +123,10 @@
       layer.blendToStyle(styleBlue);
     }
 
-<<<<<<< HEAD
     function setHSLPurple() {
       layer.blendToStyle(stylePurple);
     }
 
-=======
->>>>>>> 9d2fb714
     function setOpacityGreen() {
       layer.blendToStyle(styleGreen);
     }
