<<<<<<< HEAD
node_modules/
=======
*.log
*_out.png
.DS_Store
>>>>>>> b7c781d0
.vscode/
*.log
docs/<|MERGE_RESOLUTION|>--- conflicted
+++ resolved
@@ -1,10 +1,5 @@
-<<<<<<< HEAD
 node_modules/
-=======
-*.log
 *_out.png
 .DS_Store
->>>>>>> b7c781d0
 .vscode/
-*.log
-docs/+*.log