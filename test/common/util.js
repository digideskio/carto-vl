const fs = require('fs');
const path = require('path');
const glob = require('glob');
const template = require('lodash.template');
const exquisite = require('exquisite-sst');

let testsDir = '';
const testFile = 'scenario.js';
const sources = loadGeoJSONSources();

function loadFiles(directory) {
    testsDir = directory;
    let files = [];
    let fFiles = [];
    const allFiles = glob.sync(path.join(directory, '**', testFile));
    allFiles.forEach(function (file) {
        const name = getName(file);
        if (!name.includes('/x-')) {
            if (name.includes('/f-')) {
                fFiles.push(file);
            } else {
                files.push(file);
            }
        }
    });
    if (fFiles.length > 0) return fFiles;
    return files;
}

function loadTemplate(file) {
    return template(fs.readFileSync(file), 'utf8');
}

function getName(file) {
    return file.substr(
        testsDir.length,
        file.length - testsDir.length - testFile.length - 1
    );
}

function takeReference(file, template, asyncLoad) {
    if (!fs.existsSync(getPNG(file))) {
        console.log(`Taking reference from ${getName(file)}`);
        writeTemplate(file, template);
        let options = loadOptions();
        options.url = `file://${getHTML(file)}`;
        options.output = `${getPNG(file)}`;
        if (asyncLoad) options.waitForFn = () => window.loaded;
        return exquisite.getReference(options);
    }
}

function testSST(file, template, asyncLoad) {
    writeTemplate(file, template);
    let options = loadOptions();
    options.url = `http://localhost:5000/test/integration/render/scenarios${getHTML(getName(file))}/scenario.html`;
    options.input = `${getPNG(file)}`;
    options.output = `${getOutPNG(file)}`;
    options.consoleFn = handleBrowserConsole;
    if (asyncLoad) options.waitForFn = () => window.loaded;
    return exquisite.test(options);
}

function writeTemplate(file, template) {
    fs.writeFileSync(getHTML(file), template({
        file: `http://localhost:5000/test/integration/render/scenarios${getHTML(getName(file))}/scenario.js`,
        sources: sources,
<<<<<<< HEAD
        cartovl: '/dist/carto-vl.js',
        mapboxgl: '/dist/mapbox-gl-dev.js',
        mapboxglcss: '/dist/mapbox-gl-dev.css'
=======
        cartovl: path.join(mainDir, 'dist', 'carto-vl.js'),
        mapboxgl: path.join(mainDir, 'node_modules', '@carto', 'mapbox-gl', 'dist', 'mapbox-gl.js'),
        mapboxglcss: path.join(mainDir, 'node_modules', '@carto', 'mapbox-gl', 'dist', 'mapbox-gl.css')
>>>>>>> db9ce1cc
    }));
}

function loadGeoJSONSources() {
    const sourcesDir = path.resolve(__dirname, 'sources');
    const geojsonFiles = glob.sync(path.join(sourcesDir, '*.geojson'));
    let sources = {};
    geojsonFiles.forEach(function (geojsonFile) {
        const fileName = path.basename(geojsonFile, '.geojson');
        sources[fileName] = JSON.parse(fs.readFileSync(geojsonFile));
    });
    return JSON.stringify(sources);
}

function getHTML(file) {
    return file.replace(testFile, 'scenario.html');
}

function getPNG(file) {
    return file.replace(testFile, 'reference.png');
}

function getOutPNG(file) {
    return file.replace(testFile, 'reference_out.png');
}

function loadOptions() {
    return {
        delay: 100,
        viewportWidth: 400,
        viewportHeight: 300,
        headless: process.platform === 'linux'
    };
}

/**
 * Handle puppeteer output.
 * https://github.com/GoogleChrome/puppeteer/blob/master/docs/api.md#class-consolemessage
 * @param {ConsoleMessage} consoleMessage
 */
function handleBrowserConsole(consoleMessage) {
    if (process.env.VERBOSE_LOG) {
        console.log(consoleMessage.text());
    } else {
        if (consoleMessage.type() === 'warning' || consoleMessage.type() === 'error') {
            console.log(consoleMessage.text());
        }
    }
}

module.exports = {
    getName,
    loadFiles,
    loadTemplate,
    takeReference,
    testSST
};<|MERGE_RESOLUTION|>--- conflicted
+++ resolved
@@ -62,18 +62,13 @@
 }
 
 function writeTemplate(file, template) {
+    const mainDir = path.resolve(__dirname, '..', '..');
     fs.writeFileSync(getHTML(file), template({
         file: `http://localhost:5000/test/integration/render/scenarios${getHTML(getName(file))}/scenario.js`,
         sources: sources,
-<<<<<<< HEAD
-        cartovl: '/dist/carto-vl.js',
-        mapboxgl: '/dist/mapbox-gl-dev.js',
-        mapboxglcss: '/dist/mapbox-gl-dev.css'
-=======
         cartovl: path.join(mainDir, 'dist', 'carto-vl.js'),
         mapboxgl: path.join(mainDir, 'node_modules', '@carto', 'mapbox-gl', 'dist', 'mapbox-gl.js'),
         mapboxglcss: path.join(mainDir, 'node_modules', '@carto', 'mapbox-gl', 'dist', 'mapbox-gl.css')
->>>>>>> db9ce1cc
     }));
 }
 
