import GeoJSON from '../../../../src/api/source/geojson';

describe('api/source/geojson', () => {


    const createVizMock = (columns = []) => {
        return {
            getMinimumNeededSchema: () => { return { columns }; }
        };
    };

    const createData = () => {
        return {
            type: 'FeatureCollection',
            features: [{
                type: 'Feature',
                geometry: {
                    type: 'Point',
                    coordinates: [0, 0]
                },
                properties: {
                    numeric: 1,
                    category: 'red'
                }
            }, {
                type: 'Feature',
                geometry: {
                    type: 'Point',
                    coordinates: [1, 0]
                },
                properties: {
                    numeric: 2,
                    category: 'blue'
                }
            }]
        };
    };

    it('_decodeUnboundProperties() should return a valid Dataframe properties object', done => {
        const source = new GeoJSON(createData());
        source.requestMetadata(createVizMock(['numeric', 'category'])).then(() => {
            const properties = source._decodeUnboundProperties();
            const expected = {
                numeric: new Float32Array(2 + 1024),
                category: new Float32Array(2 + 1024),
                cartodb_id: new Float32Array(2 + 1024),
            };
            expected.numeric[0] = 1;
            expected.numeric[1] = 2;
            expected.category[0] = 0;
            expected.category[1] = 1;
            expected.cartodb_id[0] = -0;
            expected.cartodb_id[1] = -1;
            expect(properties).toEqual(expected);

            done();
        });
    });

    describe('constructor', () => {
        it('should build a new Source with (data) as a Feature', () => {
            const data = {
                type: 'Feature',
                geometry: {
                    type: 'Point',
                    coordinates: [0, 0]
                },
                properties: {}
            };
            const source = new GeoJSON(data);
            expect(source._features).toEqual([{
                type: 'Feature',
                geometry: {
                    type: 'Point',
                    coordinates: [0, 0]
                },
                properties: {},
            }]);
        });

        it('should build a new Source with (data) as a FeatureCollection', () => {
            const data = {
                type: 'FeatureCollection',
                features: [{
                    type: 'Feature',
                    geometry: {
                        type: 'Point',
                        coordinates: [0, 0]
                    },
                    properties: {}
                }]
            };
            const source = new GeoJSON(data);
            expect(source._features).toEqual([{
                type: 'Feature',
                geometry: {
                    type: 'Point',
                    coordinates: [0, 0]
                },
                properties: {}
            }]);
        });

        it('should compute metadata for numeric and category properties', done => {
            const source = new GeoJSON(createData());
            const expected = {
                columns: [
                    {
                        name: 'cartodb_id',
                        type: 'number',
                        min: Number.POSITIVE_INFINITY,
                        max: Number.NEGATIVE_INFINITY,
                        avg: Number.NaN,
                        sum: 0,
                        count: 0
                    },
                    {
                        name: 'numeric',
                        type: 'number',
                        min: 1,
                        max: 2,
                        avg: 1.5,
                        sum: 3,
                        count: 2
                    },
                    {
                        name: 'category',
                        type: 'category',
                        categoryNames: ['red', 'blue'],
                    },
                ],
                categoryIDs: {
                    red: 0,
                    blue: 1
                },
                featureCount: 2,
                sample: [
                    {
                        numeric: 1,
                        category: 'red',
                    },
                    {
                        numeric: 2,
                        category: 'blue',
                    }
                ]
            };
            source.requestMetadata(createVizMock(['numeric', 'category'])).then(metadata => {
                expect(metadata.columns).toEqual(expected.columns);
                expect(metadata.categoryIDs).toEqual(expected.categoryIDs);
                expect(metadata.featureCount).toEqual(expected.featureCount);
                expect(metadata.sample).toEqual(expected.sample);

                done();
            });
        });

        it('should throw an error if data is not valid', function () {
            expect(function () {
                new GeoJSON();
            }).toThrowError('`data` property is required.');
            expect(function () {
                new GeoJSON(1234);
            }).toThrowError('`data` property must be an object.');
            expect(function () {
                new GeoJSON({});
            }).toThrowError('`data` property must be a GeoJSON object.');
        });

        it('should throw an error if data has different feature types', function () {
            const source = new GeoJSON({
                type: 'FeatureCollection',
                features: [{
                    type: 'Feature',
                    geometry: {
                        type: 'Point',
                        coordinates: [0, 0]
                    },
                    properties: {}
                },
                {
                    type: 'Feature',
                    geometry: {
                        type: 'LineString',
                        coordinates: [[0, 0], [1, 1]]
                    },
                    properties: {}
                }]
            });
            expect(function () {
                source.requestData();
            }).toThrowError('multiple types not supported: Point, LineString.');
        });

        it('should throw an error if data has a the first polygon cw', function () {
            const source = new GeoJSON({
                type: 'Feature',
                geometry: {
                    type: 'Polygon',
                    coordinates: [[0, 0], [0, 1], [1, 1], [0, 0]]
                },
                properties: {}
            });
            expect(function () {
                source.requestData();
            }).toThrowError('first polygon ring must be external.');
        });

        describe('cartodb_id', () => {
            it('should be auto generated and unique for a single feature', done => {
                const data = {
                    type: 'Feature',
                    geometry: { type: 'Point', coordinates: [0, 0] },
                    properties: {}
                };
                const source = new GeoJSON(data);
                source.requestMetadata(createVizMock()).then(() => {
<<<<<<< HEAD
                    const properties = source._decodeUnboundProperties();
                    expect(properties.cartodb_id[0]).toEqual(0);
=======
                    const properties = source._decodeProperties();
                    expect(properties.cartodb_id[0]).toEqual(-0);
>>>>>>> 992c949a
                    done();
                });

            });

            it('should be auto generated and unique for every feature in a featureCollection', done => {
                const data = {
                    type: 'FeatureCollection',
                    features: [{
                        type: 'Feature',
                        geometry: { type: 'Point', coordinates: [0, 0] },
                        properties: {}
                    },
                    {
                        type: 'Feature',
                        geometry: { type: 'Point', coordinates: [1, 0] },
                        properties: {}
                    },
                    {
                        type: 'Feature',
                        geometry: { type: 'Point', coordinates: [3, 0] },
                        properties: {}
                    }]
                };
                const source = new GeoJSON(data);
                source.requestMetadata(createVizMock()).then(() => {
<<<<<<< HEAD
                    const props = source._decodeUnboundProperties();
                    expect(props.cartodb_id[0]).toEqual(0);
                    expect(props.cartodb_id[1]).toEqual(1);
                    expect(props.cartodb_id[2]).toEqual(2);
=======
                    const props = source._decodeProperties();
                    expect(props.cartodb_id[0]).toEqual(-0);
                    expect(props.cartodb_id[1]).toEqual(-1);
                    expect(props.cartodb_id[2]).toEqual(-2);
>>>>>>> 992c949a
                    done();
                });
            });

            it('should not mutate the original data', () => {
                const data = {
                    type: 'Feature',
                    geometry: { type: 'Point', coordinates: [0, 0] },
                    properties: {}
                };
                new GeoJSON(data);
                expect(data.properties.cartodb_id).toBeUndefined();
            });
        });
    });

    it('should call the dataLoaded callback when the dataframe is added', () => {
        const source = new GeoJSON({
            type: 'Feature',
            geometry: {
                type: 'Point',
                coordinates: [0, 0]
            },
            properties: {}
        });

        const fakeAddDataframe = jasmine.createSpy('addDataframe');
        const fakeRemoveDataframe = jasmine.createSpy('removeDataframe');
        const fakeDataLoaded = jasmine.createSpy('dataLoaded');
        source.bindLayer(fakeAddDataframe, fakeRemoveDataframe, fakeDataLoaded);
        expect(fakeDataLoaded).not.toHaveBeenCalled();
        source.requestData();
        expect(fakeDataLoaded).toHaveBeenCalled();
    });

});<|MERGE_RESOLUTION|>--- conflicted
+++ resolved
@@ -215,13 +215,8 @@
                 };
                 const source = new GeoJSON(data);
                 source.requestMetadata(createVizMock()).then(() => {
-<<<<<<< HEAD
                     const properties = source._decodeUnboundProperties();
-                    expect(properties.cartodb_id[0]).toEqual(0);
-=======
-                    const properties = source._decodeProperties();
                     expect(properties.cartodb_id[0]).toEqual(-0);
->>>>>>> 992c949a
                     done();
                 });
 
@@ -248,17 +243,10 @@
                 };
                 const source = new GeoJSON(data);
                 source.requestMetadata(createVizMock()).then(() => {
-<<<<<<< HEAD
                     const props = source._decodeUnboundProperties();
-                    expect(props.cartodb_id[0]).toEqual(0);
-                    expect(props.cartodb_id[1]).toEqual(1);
-                    expect(props.cartodb_id[2]).toEqual(2);
-=======
-                    const props = source._decodeProperties();
                     expect(props.cartodb_id[0]).toEqual(-0);
                     expect(props.cartodb_id[1]).toEqual(-1);
                     expect(props.cartodb_id[2]).toEqual(-2);
->>>>>>> 992c949a
                     done();
                 });
             });
