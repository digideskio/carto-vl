import Dataset from '../../../src/api/source/dataset';
import Viz from '../../../src/api/viz';
import Layer from '../../../src/api/layer';
import Interactivity from '../../../src/api/interactivity';

describe('api/interactivity', () => {
    describe('constructor', () => {
        let source, viz, layer, mockIntegrator;

        beforeEach(() => {
            source = new Dataset('ne_10m_populated_places_simple', {
                user: 'test',
                apiKey: '1234567890'
            });
            viz = new Viz();
            layer = new Layer('layer', source, viz);
            mockIntegrator = { on: () => {} };
            layer.getIntegrator = () => mockIntegrator;
        });

        it('should build a new Interactivity object with (layer)', () => {
            const interactivity = new Interactivity(layer);

            expect(interactivity).toBeDefined();
            expect(interactivity._layerList).toEqual([layer]);
        });

        it('should build a new Interactivity object with ([layer])', () => {
            const interactivity = new Interactivity([layer]);

            expect(interactivity).toBeDefined();
            expect(interactivity._layerList).toEqual([layer]);
        });

        it('should build a new Interactivity object with two layers with the same integrator', () => {
<<<<<<< HEAD
            const layer2 = new Layer('layer2', source, new Style());
=======
            const layer2 = new Layer('layer2', source, new Viz());
>>>>>>> 5839f385
            layer2.getIntegrator = () => mockIntegrator;
            const interactivity = new Interactivity([layer, layer2]);

            expect(interactivity).toBeDefined();
            expect(interactivity._layerList).toEqual([layer, layer2]);
        });

        it('should throw an error when the layer list is not an array', () => {
            expect(() => new Interactivity('wadus')).toThrowError('Invalid layer list, parameter must be an array of carto.Layer objects');
        });

        it('should throw an error when the layer list is empty', () => {
            expect(() => new Interactivity([])).toThrowError('Invalid argument, layer list must not be empty');
        });

        it('should throw an error when a layer is not a carto.Layer instance', () => {
            expect(() => new Interactivity(['wadus'])).toThrowError('Invalid layer, layer must be an instance of carto.Layer');
        });

        xit('should throw an error when the layers have different integrator', () => {
            const layer2 = new Layer('layer2', source, viz);
            const mockIntegrator2 = { on: () => {} };
            layer2.getIntegrator = () => mockIntegrator2;

            expect(() => new Interactivity([layer, layer2])).toThrowError('Invalid argument, all layers must belong to the same map');
        });
    });
});<|MERGE_RESOLUTION|>--- conflicted
+++ resolved
@@ -33,11 +33,7 @@
         });
 
         it('should build a new Interactivity object with two layers with the same integrator', () => {
-<<<<<<< HEAD
-            const layer2 = new Layer('layer2', source, new Style());
-=======
             const layer2 = new Layer('layer2', source, new Viz());
->>>>>>> 5839f385
             layer2.getIntegrator = () => mockIntegrator;
             const interactivity = new Interactivity([layer, layer2]);
 
