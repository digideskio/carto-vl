import * as f from '../../../src/client/windshaft-filtering';
import Viz from '../../../src/api/viz';
import * as s from '../../../src/core/viz/functions';

function preFilters(f, vizFilter) {
    const viz = (vizFilter === undefined) ? new Viz() : new Viz({ filter: vizFilter });
    return f.getFiltering(viz).preaggregation;
}

function aggrFilters(f, vizFilter) {
    const viz = (vizFilter === undefined) ? new Viz() : new Viz({ filter: vizFilter });
    return f.getFiltering(viz, { exclusive: false }).aggregation;
}

function aggrFiltersExclusive(f, vizFilter) {
    const viz = (vizFilter === undefined) ? new Viz() : new Viz({ filter: vizFilter });
    return f.getFiltering(viz, { exclusive: true }).aggregation;
}

function preSQL(f, preFilters) {
    return f.getSQLWhere({preaggregation: preFilters});
}

describe('src/client/windshaft-filtering', () => {
    describe('getSQLWhere', () => {
        describe('when the filter does not exists', () => {
            it('should return an empty string', () => {
                expect(preSQL(f, null)).toEqual('');
            });
        });

        describe('when the filter does exists', () => {
            it('should return a BETWEEN clause with a between() filter', () => {
                expect(preSQL(f, {
                    type: 'between',
                    property: 'numeric_property',
                    lower: 10,
                    upper: 20
                })).toEqual('WHERE (numeric_property BETWEEN 10 AND 20)');
            });

            it('non-lowercase properties must be quoted', () => {
                expect(preSQL(f, {
                    type: 'between',
                    property: 'numericProperty',
                    lower: 10,
                    upper: 20
                })).toEqual('WHERE ("numericProperty" BETWEEN 10 AND 20)');
            });

            it('quotes in identifiers should be handled properly', () => {
                expect(preSQL(f, {
                    type: 'between',
                    property: 'weird"property',
                    lower: 10,
                    upper: 20
                })).toEqual('WHERE ("weird""property" BETWEEN 10 AND 20)');
            });

            it('should return a IN clause with an in() filter', () => {
                expect(preSQL(f, {
                    type: 'in',
                    property: 'categoricalProperty',
                    values: ['red', 'blue']
                })).toEqual('WHERE ("categoricalProperty" IN (\'red\',\'blue\'))');
            });

            it('should return a NOT IN clause with an nin() filter', () => {
                expect(preSQL(f, {
                    type: 'notIn',
                    property: 'categoricalProperty',
                    values: ['red', 'blue']
                })).toEqual('WHERE ("categoricalProperty" NOT IN (\'red\',\'blue\'))');
            });

            it('should AND sub-filter with non-unary filters', () => {
                expect(preSQL(f,
                    {   type: 'and',
                        left: {
                            type: 'in',
                            property: 'categoricalProperty',
                            values: ['red', 'blue']
                        },
                        right: {
                            type: 'between',
                            property: 'numericProperty',
                            lower: 10,
                            upper: 20
                        }
                    }
                )).toEqual('WHERE (("categoricalProperty" IN (\'red\',\'blue\')) AND ("numericProperty" BETWEEN 10 AND 20))');
            });

            it('should OR sub-filter with non-unary filters', () => {
                expect(preSQL(f,
                    {   type: 'or',
                        left: {
                            type: 'in',
                            property: 'categoricalProperty',
                            values: ['red', 'blue']
                        },
                        right: {
                            type: 'between',
                            property: 'numericProperty',
                            lower: 10,
                            upper: 20
                        }
                    }
                )).toEqual('WHERE (("categoricalProperty" IN (\'red\',\'blue\')) OR ("numericProperty" BETWEEN 10 AND 20))');
            });

            it('should handle single quotes in text literals', () => {
                expect(preSQL(f, {
                    type: 'in',
                    property: 'airport',
                    values: ['O\'Hare']
                })).toEqual('WHERE (airport IN (\'O\'\'Hare\'))');
            });
        });
    });

    describe('getFiltering pre-aggregation', () => {
        describe('when the filter is complete and exists', () => {
            it('between($numericProperty,10,20)', () => {
                const expected = {
                    type: 'between',
                    property: 'numericProperty',
                    lower: 10,
                    upper: 20
                };
                const actual = preFilters(f,
                    s.between(s.property('numericProperty'), 10, 20)
                );
                expect(actual).toEqual(expected);
            });

            it('between($numericProperty,10,20) with constantFloats', () => {
                const expected = {
                    type: 'between',
                    property: 'numericProperty',
                    lower: 10,
                    upper: 20
                };
                const actual = preFilters(f,
                    s.between(s.property('numericProperty'), s.constant(10), 20)
                );
                expect(actual).toEqual(expected);
            });

            it('in($categoricalProperty, [\'red\', \'blue\'])', () => {
                const expected = {
                    type: 'in',
                    property: 'categoricalProperty',
                    values: ['red', 'blue']
                };
                const actual = preFilters(f,
                    s.in(s.property('categoricalProperty'), ['red', 'blue'])
                );
                expect(actual).toEqual(expected);
            });

            it('nin($categoricalProperty, [\'red\', \'blue\'])', () => {
                const expected = {
                    type: 'notIn',
                    property: 'categoricalProperty',
                    values: ['red', 'blue']
                };
                const actual = preFilters(f,
                    s.nin(s.property('categoricalProperty'), ['red', 'blue'])
                );
                expect(actual).toEqual(expected);
            });

            it('$property<10', () => {
                const expected = {
                    type: 'lessThan',
                    left: {
                        type: 'property',
                        property: 'property'
                    },
                    right: {
                        type: 'value',
                        value: 10
                    }
                };
                expect(preFilters(f,
                    s.lt(s.property('property'), 10)
                )).toEqual(expected);
            });

            it('10<$property', () => {
                const expected = {
                    type: 'lessThan',
                    right: {
                        type: 'property',
                        property: 'property'
                    },
                    left: {
                        type: 'value',
                        value: 10
                    }
                };
                expect(preFilters(f,
                    s.lt(10, s.property('property'))
                )).toEqual(expected);
            });

            it('$property1<$property2', () => {
                const expected = {
                    type: 'lessThan',
                    left: {
                        type: 'property',
                        property: 'property1'
                    },
                    right: {
                        type: 'property',
                        property: 'property2'
                    }
                };
                expect(preFilters(f,
                    s.lt(s.property('property1'), s.property('property2'))
                )).toEqual(expected);
            });

            it('$property==5', () => {
                const expected = {
                    type: 'equals',
                    left: {
                        type: 'property',
                        property: 'property'
                    },
                    right: {
                        type: 'value',
                        value: 5
                    }
                };
                expect(preFilters(f,
                    s.eq(s.property('property'), 5)
                )).toEqual(expected);
            });

            it('$property1==5 and $property2==5`', () => {
                const expected = {
                    type: 'and',
                    left: {
                        type: 'equals',
                        left: {
                            type: 'property',
                            property: 'property1'
                        },
                        right: {
                            type: 'value',
                            value: 5
                        }
                    },
                    right: {
                        type: 'equals',
                        left: {
                            type: 'property',
                            property: 'property2'
                        },
                        right: {
                            type: 'value',
                            value: 5
                        }
                    }
                };
                expect(preFilters(f,
                    s.and(
                        s.eq(s.property('property1'), 5),
                        s.eq(s.property('property2'), 5)
                    )
                )).toEqual(expected);
            });

            it('between($numericProperty,10,20) and ($numericProperty < 100 or in($categoricalProperty, [\'red\', \'blue\']))', () => {
                const expected = {
                    type: 'and',
                    left: {
                        type: 'between',
                        property: 'numericProperty',
                        lower: 10,
                        upper: 20
                    },
                    right: {
                        type: 'or',
                        left: {
                            type: 'lessThan',
                            left: {
                                type: 'property',
                                property: 'numericProperty'
                            },
                            right: {
                                type: 'value',
                                value: 100
                            }
                        },
                        right: {
                            type: 'in',
                            property: 'categoricalProperty',
                            values: ['red', 'blue']
                        }
                    }
                };
                const actual = preFilters(f,
                    s.and(
                        s.between(s.property('numericProperty'), 10, 20),
                        s.or(
                            s.lt(s.property('numericProperty'), 100),
                            s.in(s.property('categoricalProperty'), ['red', 'blue'])
                        )
                    )
                );
                expect(actual).toEqual(expected);
            });
        });

        describe('when the filter is partial', () => {
            describe('partial AND should be filtered', () => {
                it('between($numericProperty,10,20) and $numericProperty<now()', () => {
                    const expected = {
                        type: 'between',
                        property: 'numericProperty',
                        lower: 10,
                        upper: 20
                    };
                    const actual = preFilters(f,
                        s.and(
                            s.between(s.property('numericProperty'), 10, 20),
                            s.lt(s.property('numericProperty'), s.now())
                        )
                    );
                    expect(actual).toEqual(expected);
                });

                it('$numericProperty<now() and between($numericProperty,10,20)', () => {
                    const expected = {
                        type: 'between',
                        property: 'numericProperty',
                        lower: 10,
                        upper: 20
                    };
                    const actual = preFilters(f,
                        s.and(
                            s.lt(s.property('numericProperty'), s.now()),
                            s.between(s.property('numericProperty'), 10, 20),
                        )
                    );
                    expect(actual).toEqual(expected);
                });
            });

            describe('partial OR should not be filtered', () => {
                it('between($numericProperty,10,20) or $numericProperty<now()', () => {
                    const actual = preFilters(f,
                        s.or(
                            s.between(s.property('numericProperty'), 10, 20),
                            s.lt(s.property('numericProperty'), s.now())
                        )
                    );
                    expect(actual).toBeNull();
                });

                it('$numericProperty<now() or between($numericProperty,10,20)', () => {
                    const actual = preFilters(f,
                        s.or(
                            s.lt(s.property('numericProperty'), s.now()),
                            s.between(s.property('numericProperty'), 10, 20)
                        )
                    );
                    expect(actual).toBeNull();
                });

                it('($numericProperty<now() or between($numericProperty, 100,200)) and between($numericProperty,10,20)', () => {
                    const expected = {
                        type: 'between',
                        property: 'numericProperty',
                        lower: 10,
                        upper: 20
                    };
                    const actual = preFilters(f,
                        s.and(
                            s.or(
                                s.lt(s.property('numericProperty'), s.now()),
                                s.between(s.property('numericProperty'), 100, 200),
                            ),
                            s.between(s.property('numericProperty'), 10, 20),
                        )
                    );
                    expect(actual).toEqual(expected);
                });
            });
        });

        describe('when the filter is a blend', () => {
            it('should skip the animation, applying the final filter, when the mix is an Animation', () => {
                const expected = {
                    type: 'between',
                    property: 'numericProperty',
                    lower: 10,
                    upper: 20
                };
                const actual = preFilters(f,
                    s.blend(
                        s.FALSE,
                        s.between(s.property('numericProperty'), 10, 20),
                        s.animate(100)
                    )
                );
                expect(actual).toEqual(expected);
            });

            it('should return null when the mix factor is not an Animation', () => {
                const actual = preFilters(f,
                    s.blend(
                        s.between(s.property('numericProperty'), 10, 20),
                        s.FALSE,
                        0.5
                    )
                );
                expect(actual).toBeNull();
            });
        });

        describe('when the filter should return null', () => {
            it('with the default filter', () => {
                expect(preFilters(f)).toBeNull();
            });

            it('with the `filter: true`', () => {
                expect(preFilters(f, s.TRUE)).toBeNull();
            });

            it('with the `filter: $property<now()', () => {
                expect(preFilters(f,
                    s.lt(s.property('property'), s.now())
                )).toBeNull();
            });

            it('with the `filter: $property==now() and $property==now()`', () => {
                expect(preFilters(f,
                    s.and(
                        s.eq(s.property('property'), s.now()),
                        s.eq(s.property('property'), s.now())
                    )
                )).toBeNull();
            });

            it('with the `filter: between($property, 0w, now())`', () => {
                expect(preFilters(f,
                    s.between(s.property('property'), 0, s.now())
                )).toBeNull();
            });

<<<<<<< HEAD
            xit('`between($numericProperty, 10,20) or nin($categoricalProperty, [\'red\', \'blue\']) `', () => {
                expect(preFilters(f,
=======
            it('`between($numericProperty, 10,20) or nin($categoricalProperty, [\'red\', \'blue\']) `', () => {
                const expected = {
                    type: 'or',
                    left: {
                        type: 'between',
                        property: 'numericProperty',
                        lower: 10,
                        upper: 20
                    },
                    right: {
                        type: 'notIn',
                        property: 'categoricalProperty',
                        values: [ 'red', 'blue' ]
                    }
                };
                const actual = preFilters(f,
>>>>>>> 2c69ad71
                    s.or(
                        s.between(s.property('numericProperty'), 10, 20),
                        s.nin(s.property('categoricalProperty'), ['red', 'blue'])
                    )
                );
                expect(actual).toEqual(expected);
            });

            it('with aggregate properties', () => {
                expect(preFilters(f,
                    s.lt(s.clusterSum(s.property('property')), 10)
                )).toBeNull();
            });

        });
    });

    describe('getFiltering aggregation', () => {
        describe('when the filter is complete and exists', () => {
            it('between($numericProperty, 10, 20)', () => {
                const expected = {
                    numericProperty: [{
                        greater_than_or_equal_to:  10,
                        less_than_or_equal_to:  20
                    }]
                };
                const actual = aggrFilters(f,
                    s.between(s.property('numericProperty'), 10, 20)
                );
                expect(actual).toEqual(expected);
            });

            it('between(clusterAvg($numericProperty), 10, 20)', () => {
                const expected = {
                    _cdb_agg_avg_numericProperty: [{
                        greater_than_or_equal_to:  10,
                        less_than_or_equal_to:  20
                    }]
                };
                const actual = aggrFilters(f,
                    s.between(s.clusterAvg(s.property('numericProperty')), 10, 20)
                );
                expect(actual).toEqual(expected);
            });

            it('`between($numericProperty, 10,20) with constantFloats`', () => {
                const expected = {
                    numericProperty: [{
                        greater_than_or_equal_to:  10,
                        less_than_or_equal_to:  20
                    }]
                };
                const actual = aggrFilters(f,
                    s.between(s.property('numericProperty'), s.constant(10), 20)
                );
                expect(actual).toEqual(expected);
            });

            it('`in($categoricalProperty, [\'red\', \'blue\']) `', () => {
                const expected = {
                    categoricalProperty: [{
                        in: ['red', 'blue']
                    }]
                };
                const actual = aggrFilters(f,
                    s.in(s.property('categoricalProperty'), ['red', 'blue'])
                );
                expect(actual).toEqual(expected);
            });

            it('`nin($categoricalProperty, [\'red\', \'blue\']) `', () => {
                const expected = {
                    categoricalProperty: [{
                        not_in: ['red', 'blue']
                    }]
                };
                const actual = aggrFilters(f,
                    s.nin(s.property('categoricalProperty'), ['red', 'blue'])
                );
                expect(actual).toEqual(expected);
            });

            it('$property<10', () => {
                const expected = {
                    property: [{
                        less_than: 10
                    }]
                };
                expect(aggrFilters(f,
                    s.lt(s.property('property'), 10)
                )).toEqual(expected);
            });

            it('10<$property', () => {
                const expected = {
                    property: [{
                        greater_than: 10
                    }]
                };
                expect(aggrFilters(f,
                    s.lt(10, s.property('property'))
                )).toEqual(expected);
            });

            it('$property==5', () => {
                const expected = {
                    property: [{
                        equal: 5
                    }]
                };
                expect(aggrFilters(f,
                    s.eq(s.property('property'), 5)
                )).toEqual(expected);
            });

            it('$property1==5 and $property2==5`', () => {
                const expected = {
                    property1: [{
                        equal: 5
                    }],
                    property2: [{
                        equal: 5
                    }]
                };
                expect(aggrFilters(f,
                    s.and(
                        s.eq(s.property('property1'), 5),
                        s.eq(s.property('property2'), 5)
                    )
                )).toEqual(expected);
            });

            it('between($prop1,10,20) and ($prop2=100 or 200=$prop2)', () => {
                const expected = {
                    prop1: [{
                        greater_than_or_equal_to:  10,
                        less_than_or_equal_to:  20
                    }],
                    prop2: [{ equal: 100 }, { equal: 200 }]
                };
                const actual = aggrFilters(f,
                    s.and(
                        s.between(s.property('prop1'), 10, 20),
                        s.or(
                            s.eq(s.property('prop2'), 100),
                            s.eq(200, s.property('prop2'))
                        )
                    )
                );
                expect(actual).toEqual(expected);
            });

            it('`between($prop1, 10,20) and ($prop2 < 100 and in($prop3, [\'red\', \'blue\']))`', () => {
                const expected = {
                    prop1: [{
                        greater_than_or_equal_to:  10,
                        less_than_or_equal_to:  20
                    }],
                    prop2: [{ less_than: 100 }],
                    prop3: [{ in: ['red', 'blue']}]
                };
                const actual = aggrFilters(f,
                    s.and(
                        s.between(s.property('prop1'), 10, 20),
                        s.and(
                            s.lt(s.property('prop2'), 100),
                            s.in(s.property('prop3'), ['red', 'blue'])
                        )
                    )
                );
                expect(actual).toEqual(expected);
            });

            it('`($prop > 10 and $prop <= 100) and in($prop2, [\'red\', \'blue\']))`', () => {
                const expected = {
                    prop: [{
                        greater_than: 10,
                        less_than_or_equal_to: 100
                    }],
                    prop2: [{ in: ['red', 'blue']}]
                };
                const actual = aggrFilters(f,
                    s.and(
                        s.and(
                            s.gt(s.property('prop'), 10),
                            s.lte(s.property('prop'), 100)
                        ),
                        s.in(s.property('prop2'), ['red', 'blue'])
                    )
                );
                expect(actual).toEqual(expected);
            });

        });

        describe('when the filter is partial', () => {
            describe('partial AND should be filtered', () => {
                it('`between($numericProperty, 10,20) and $numericProperty<now()`', () => {
                    const expected = {
                        numericProperty: [{
                            greater_than_or_equal_to:  10,
                            less_than_or_equal_to:  20
                        }]
                    };
                    const actual = aggrFilters(f,
                        s.and(
                            s.between(s.property('numericProperty'), 10, 20),
                            s.lt(s.property('numericProperty'), s.now())
                        )
                    );
                    expect(actual).toEqual(expected);
                });

                it('`$numericProperty<now() and between($numericProperty, 10,20)`', () => {
                    const expected = {
                        numericProperty: [{
                            greater_than_or_equal_to:  10,
                            less_than_or_equal_to:  20
                        }]
                    };
                    const actual = aggrFilters(f,
                        s.and(
                            s.lt(s.property('numericProperty'), s.now()),
                            s.between(s.property('numericProperty'), 10, 20),
                        )
                    );
                    expect(actual).toEqual(expected);
                });
            });

            describe('partial OR should not be filtered', () => {
                it('`between($numericProperty, 10,20) or $numericProperty<now()`', () => {
                    const actual = aggrFilters(f,
                        s.or(
                            s.between(s.property('numericProperty'), 10, 20),
                            s.lt(s.property('numericProperty'), s.now())
                        )
                    );
                    expect(actual).toEqual({});
                });

                it('`$numericProperty<now() or between($numericProperty, 10,20)`', () => {
                    const actual = aggrFilters(f,
                        s.or(
                            s.lt(s.property('numericProperty'), s.now()),
                            s.between(s.property('numericProperty'), 10, 20)
                        )
                    );
                    expect(actual).toEqual({});
                });

                it('`($numericProperty<now() or between($numericProperty, 100,200)) and between($numericProperty, 10,20)`', () => {
                    const expected = {
                        numericProperty: [{
                            greater_than_or_equal_to:  10,
                            less_than_or_equal_to:  20
                        }]
                    };
                    const actual = aggrFilters(f,
                        s.and(
                            s.or(
                                s.lt(s.property('numericProperty'), s.now()),
                                s.between(s.property('numericProperty'), 100, 200),
                            ),
                            s.between(s.property('numericProperty'), 10, 20),
                        )
                    );
                    expect(actual).toEqual(expected);
                });

                it('`between($numericProperty, 10,20) and ($numericProperty < 100 or in($categoricalProperty, [\'red\', \'blue\']))`', () => {
                    const expected = {
                        numericProperty: [{
                            greater_than_or_equal_to:  10,
                            less_than_or_equal_to:  20
                        }]
                    };
                    const actual = aggrFilters(f,
                        s.and(
                            s.between(s.property('numericProperty'), 10, 20),
                            s.or(
                                s.lt(s.property('numericProperty'), 100),
                                s.in(s.property('categoricalProperty'), ['red', 'blue'])
                            )
                        )
                    );
                    expect(actual).toEqual(expected);
                });

            });
        });

        describe('when the filter is a blend', () => {
            it('should skip the animation, applying the final filter, when the mix is an Animation', () => {
                const expected = {
                    numericProperty: [{
                        greater_than_or_equal_to:  10,
                        less_than_or_equal_to:  20
                    }]
                };
                const actual = aggrFilters(f,
                    s.blend(
                        s.FALSE,
                        s.between(s.property('numericProperty'), 10, 20),
                        s.animate(100)
                    )
                );
                expect(actual).toEqual(expected);
            });

            it('should return null when the mix factor is not an Animation', () => {
                const actual = aggrFilters(f,
                    s.blend(
                        s.between(s.property('numericProperty'), 10, 20),
                        s.FALSE,
                        0.5
                    )
                );
                expect(actual).toEqual({});
            });
        });

        describe('when the filter should return null', () => {
            it('ignores aggregations in exclusive mode', () => {
                const actual = aggrFiltersExclusive(f,
                    s.between(s.property('numericProperty'), 10, 20)
                );
                expect(actual).toEqual({});
            });

            it('$property1<$property2', () => {
                expect(aggrFilters(f,
                    s.lt(s.property('property1'), s.property('property2'))
                )).toEqual({});
            });

            it('`between($numericProperty, 10,20) and ($numericProperty < 100 and in($categoricalProperty, [\'red\', \'blue\']))`', () => {
                const actual = aggrFilters(f,
                    s.and(
                        s.between(s.property('numericProperty'), 10, 20),
                        s.and(
                            s.lt(s.property('numericProperty'), 100),
                            s.in(s.property('categoricalProperty'), ['red', 'blue'])
                        )
                    )
                );
                expect(actual).toEqual({});
            });

            it('`between($numericProperty, 10,20) or ($numericProperty < 100 or in($categoricalProperty, [\'red\', \'blue\']))`', () => {
                const actual = aggrFilters(f,
                    s.or(
                        s.between(s.property('numericProperty'), 10, 20),
                        s.or(
                            s.lt(s.property('numericProperty'), 100),
                            s.in(s.property('categoricalProperty'), ['red', 'blue'])
                        )
                    )
                );
                expect(actual).toEqual({});
            });

            it('with the default filter', () => {
                expect(aggrFilters(f)).toEqual({});
            });

            it('with the `filter: true`', () => {
                expect(aggrFilters(f, s.TRUE)).toEqual({});
            });

            it('with the `filter: $property<now()', () => {
                expect(aggrFilters(f,
                    s.lt(s.property('property'), s.now())
                )).toEqual({});
            });

            it('with the `filter: $property==now() and $property==now()`', () => {
                expect(aggrFilters(f,
                    s.and(
                        s.eq(s.property('property'), s.now()),
                        s.eq(s.property('property'), s.now())
                    )
                )).toEqual({});
            });

            it('with the `filter: between($property, 0, now())`', () => {
                expect(aggrFilters(f,
                    s.between(s.property('property'), 0, s.now())
                )).toEqual({});
            });

            it('`between($numericProperty, 10,20) or nin($categoricalProperty, [\'red\', \'blue\']) `', () => {
                expect(aggrFilters(f,
                    s.or(
                        s.between(s.property('numericProperty'), 10, 20),
                        s.nin(s.property('categoricalProperty'), ['red', 'blue'])
                    )
                )).toEqual({});
            });
        });
    });
});<|MERGE_RESOLUTION|>--- conflicted
+++ resolved
@@ -452,10 +452,6 @@
                 )).toBeNull();
             });
 
-<<<<<<< HEAD
-            xit('`between($numericProperty, 10,20) or nin($categoricalProperty, [\'red\', \'blue\']) `', () => {
-                expect(preFilters(f,
-=======
             it('`between($numericProperty, 10,20) or nin($categoricalProperty, [\'red\', \'blue\']) `', () => {
                 const expected = {
                     type: 'or',
@@ -472,7 +468,6 @@
                     }
                 };
                 const actual = preFilters(f,
->>>>>>> 2c69ad71
                     s.or(
                         s.between(s.property('numericProperty'), 10, 20),
                         s.nin(s.property('categoricalProperty'), ['red', 'blue'])
