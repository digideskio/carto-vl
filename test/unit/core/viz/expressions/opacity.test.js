import { validateStaticType, validateStaticTypeErrors, validateDynamicTypeErrors } from './utils';
import { opacity, rgba } from '../../../../../src/core/viz/functions';

describe('src/core/viz/expressions/opacity', () => {
    describe('error control', () => {
        validateStaticTypeErrors('opacity', []);
<<<<<<< HEAD
        validateStaticTypeErrors('opacity', ['number']);
        validateStaticTypeErrors('opacity', ['number', 'number']);
=======
        validateStaticTypeErrors('opacity', ['float']);
        validateDynamicTypeErrors('opacity', ['float', 'float']);
>>>>>>> 53695e7a
        validateDynamicTypeErrors('opacity', ['color', 'category']);
    });

    describe('type', () => {
        validateStaticType('opacity', ['color', 'number'], 'color');
    });

    describe('eval', () => {
        it('should override the alpha channel', () => {
            expect(opacity(rgba(255, 255, 255, 0.5), 0.7).eval()).toEqual({ r: 255, g: 255, b: 255, a: 0.7 });
        });
    });
});

<|MERGE_RESOLUTION|>--- conflicted
+++ resolved
@@ -4,13 +4,8 @@
 describe('src/core/viz/expressions/opacity', () => {
     describe('error control', () => {
         validateStaticTypeErrors('opacity', []);
-<<<<<<< HEAD
         validateStaticTypeErrors('opacity', ['number']);
-        validateStaticTypeErrors('opacity', ['number', 'number']);
-=======
-        validateStaticTypeErrors('opacity', ['float']);
-        validateDynamicTypeErrors('opacity', ['float', 'float']);
->>>>>>> 53695e7a
+        validateDynamicTypeErrors('opacity', ['number', 'number']);
         validateDynamicTypeErrors('opacity', ['color', 'category']);
     });
 
@@ -23,5 +18,4 @@
             expect(opacity(rgba(255, 255, 255, 0.5), 0.7).eval()).toEqual({ r: 255, g: 255, b: 255, a: 0.7 });
         });
     });
-});
-
+});